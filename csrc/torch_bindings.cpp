#include "cache.h"
#include "cuda_utils.h"
#include "ops.h"
#include "core/registration.h"

#include <torch/library.h>

// Note on op signatures:
// The X_meta signatures are for the meta functions corresponding to op X.
// They must be kept in sync with the signature for X. Generally, only
// functions that return Tensors require a meta function.
//
// See the following links for detailed docs on op registration and function
// schemas.
// https://docs.google.com/document/d/1_W62p8WJOQQUzPsJYa7s701JXt0qf2OfLub2sbkHOaU/edit#heading=h.ptttacy8y1u9
// https://github.com/pytorch/pytorch/blob/main/aten/src/ATen/native/README.md#annotations

TORCH_LIBRARY_EXPAND(TORCH_EXTENSION_NAME, ops) {
  // vLLM custom ops

  ops.def("weak_ref_tensor(Tensor input) -> Tensor");
  ops.impl("weak_ref_tensor", torch::kCUDA, &weak_ref_tensor);

  // Attention ops
  // Compute the attention between an input query and the cached
  // keys/values using PagedAttention.
  ops.def(
      "paged_attention_v1("
      "    Tensor! out, Tensor query, Tensor key_cache,"
      "    Tensor value_cache, int num_kv_heads, float scale,"
      "    Tensor block_tables, Tensor seq_lens, int block_size,"
      "    int max_seq_len, Tensor? alibi_slopes,"
      "    str kv_cache_dtype, float k_scale, float v_scale,"
      "    int tp_rank, int blocksparse_local_blocks,"
      "    int blocksparse_vert_stride, int blocksparse_block_size,"
      "    int blocksparse_head_sliding_step) -> ()");
  ops.impl("paged_attention_v1", torch::kCUDA, &paged_attention_v1);

  // PagedAttention V2.
  ops.def(
      "paged_attention_v2("
      "    Tensor! out, Tensor! exp_sums, Tensor! max_logits,"
      "    Tensor! tmp_out, Tensor query, Tensor key_cache,"
      "    Tensor value_cache, int num_kv_heads, float scale,"
      "    Tensor block_tables, Tensor seq_lens, int block_size,"
      "    int max_seq_len, Tensor? alibi_slopes,"
      "    str kv_cache_dtype, float k_scale, float v_scale,"
      "    int tp_rank, int blocksparse_local_blocks,"
      "    int blocksparse_vert_stride, int blocksparse_block_size,"
      "    int blocksparse_head_sliding_step) -> ()");
  ops.impl("paged_attention_v2", torch::kCUDA, &paged_attention_v2);

  // Activation ops
  // Activation function used in SwiGLU.
  ops.def("silu_and_mul(Tensor! out, Tensor input) -> ()");
  ops.impl("silu_and_mul", torch::kCUDA, &silu_and_mul);

  // Activation function used in GeGLU with `none` approximation.
  ops.def("gelu_and_mul(Tensor! out, Tensor input) -> ()");
  ops.impl("gelu_and_mul", torch::kCUDA, &gelu_and_mul);

  // Activation function used in GeGLU with `tanh` approximation.
  ops.def("gelu_tanh_and_mul(Tensor! out, Tensor input) -> ()");
  ops.impl("gelu_tanh_and_mul", torch::kCUDA, &gelu_tanh_and_mul);

  // FATReLU implementation.
  ops.def("fatrelu_and_mul(Tensor! out, Tensor input, float threshold) -> ()");
  ops.impl("fatrelu_and_mul", torch::kCUDA, &fatrelu_and_mul);

  // GELU implementation used in GPT-2.
  ops.def("gelu_new(Tensor! out, Tensor input) -> ()");
  ops.impl("gelu_new", torch::kCUDA, &gelu_new);

  // Approximate GELU implementation.
  ops.def("gelu_fast(Tensor! out, Tensor input) -> ()");
  ops.impl("gelu_fast", torch::kCUDA, &gelu_fast);

  // Quick GELU implementation.
  ops.def("gelu_quick(Tensor! out, Tensor input) -> ()");
  ops.impl("gelu_quick", torch::kCUDA, &gelu_quick);

  // prepare_inputs advance_step
  ops.def(
      "advance_step_flashattn(int num_seqs, int num_queries, int block_size, "
      "Tensor! input_tokens, Tensor sampled_token_ids, "
      "Tensor! input_positions, Tensor! seq_lens, Tensor! slot_mapping, "
      "Tensor block_tables) -> ()");
  ops.impl("advance_step_flashattn", torch::kCUDA, &advance_step_flashattn);

  ops.def(
      "advance_step_flashinfer("
      "    int num_seqs, int num_queries, int block_size,"
      "    Tensor! input_tokens, Tensor sampled_token_ids,"
      "    Tensor! input_positions, Tensor! seq_lens, Tensor! slot_mapping,"
      "    Tensor block_tables, Tensor! paged_kv_indices,"
      "    Tensor! paged_kv_indptr, Tensor! paged_kv_last_page_len,"
      "    Tensor! block_table_bounds"
      ") -> ()");
  ops.impl("advance_step_flashinfer", torch::kCUDA, &advance_step_flashinfer);

  // Layernorm
  // Apply Root Mean Square (RMS) Normalization to the input tensor.
  ops.def(
      "rms_norm(Tensor! result, Tensor input, Tensor weight, float epsilon) -> "
      "()");
  ops.impl("rms_norm", torch::kCUDA, &rms_norm);

  // In-place fused Add and RMS Normalization.
  ops.def(
      "fused_add_rms_norm(Tensor! input, Tensor! residual, Tensor weight, "
      "float epsilon) -> ()");
  ops.impl("fused_add_rms_norm", torch::kCUDA, &fused_add_rms_norm);

  // Layernorm-quant
  // Apply Root Mean Square (RMS) Normalization to the input tensor.
  ops.def(
      "rms_norm_static_fp8_quant(Tensor! result, Tensor input, Tensor weight, "
      "Tensor scale, float epsilon) -> "
      "()");
  ops.impl("rms_norm_static_fp8_quant", torch::kCUDA,
           &rms_norm_static_fp8_quant);

  // In-place fused Add and RMS Normalization.
  ops.def(
      "fused_add_rms_norm_static_fp8_quant(Tensor! result, Tensor input, "
      "Tensor! residual, Tensor weight, "
      "Tensor scale, float epsilon) -> ()");
  ops.impl("fused_add_rms_norm_static_fp8_quant", torch::kCUDA,
           &fused_add_rms_norm_static_fp8_quant);

  // Fused Layernorm + Quant kernels
  ops.def(
      "rms_norm_dynamic_per_token_quant(Tensor! result, Tensor input, "
      "Tensor weight, Tensor! scale, float epsilon, "
      "Tensor? scale_ub, Tensor!? residual) -> ()");
  ops.impl("rms_norm_dynamic_per_token_quant", torch::kCUDA,
           &rms_norm_dynamic_per_token_quant);

  // Rotary embedding
  // Apply GPT-NeoX or GPT-J style rotary embedding to query and key.
  ops.def(
      "rotary_embedding(Tensor positions, Tensor! query,"
      "                 Tensor! key, int head_size,"
      "                 Tensor cos_sin_cache, bool is_neox) -> ()");
  ops.impl("rotary_embedding", torch::kCUDA, &rotary_embedding);

  // Apply GPT-NeoX or GPT-J style rotary embedding to query and key
  // (supports multiple loras).
  ops.def(
      "batched_rotary_embedding(Tensor positions, Tensor! query,"
      "                         Tensor! key, int head_size,"
      "                         Tensor cos_sin_cache, bool is_neox,"
      "                         int rot_dim,"
      "                         Tensor cos_sin_cache_offsets) -> ()");
  ops.impl("batched_rotary_embedding", torch::kCUDA, &batched_rotary_embedding);

  // Quantization ops
#ifndef USE_ROCM
  // Quantized GEMM for AQLM.
  ops.def(
      "aqlm_gemm(Tensor input, Tensor codes, Tensor codebooks, "
      "Tensor scales, int[] codebook_partition_sizes, Tensor? bias) "
      "-> Tensor");
  ops.impl("aqlm_gemm", torch::kCUDA, &aqlm_gemm);

  // Decompression method for AQLM.
  ops.def(
      "aqlm_dequant(Tensor codes, Tensor codebooks, "
      "int[] codebook_partition_sizes) -> Tensor");
  ops.impl("aqlm_dequant", torch::kCUDA, &aqlm_dequant);

  // Quantized GEMM for AWQ.
  ops.def(
      "awq_gemm(Tensor _in_feats, Tensor _kernel, Tensor _scaling_factors, "
      "Tensor _zeros, SymInt split_k_iters) -> Tensor");
  ops.impl("awq_gemm", torch::kCUDA, &awq_gemm);

  // Dequantization for AWQ.
  ops.def(
      "awq_dequantize(Tensor _kernel, Tensor _scaling_factors, "
      "Tensor _zeros, SymInt split_k_iters, int thx, int thy) -> Tensor");
  ops.impl("awq_dequantize", torch::kCUDA, &awq_dequantize);

  // Note about marlin kernel 'workspace' arguments:
  // Technically these should be mutable since they are modified by the kernel.
  // But since they are set back to zero once the kernel is finished we can
  // hand wave and say that they have no net effect.
  //
  // The reason to mark 'workspace' as immutable is so that they don't interfere
  // with using ScalarType arguments in the ops. If they are marked as mutable,
  // pytorch throws an assert in
  // 'torch._higher_order_ops._register_effectful_op' that prevents these
  // kernels from being torch.compile'd.
  // See the following document for more info on custom types and ops that use
  // custom types:
  // https://docs.google.com/document/d/18fBMPuOJ0fY5ZQ6YyrHUppw9FA332CpNtgB6SOIgyuA

  // Marlin (Dense) Optimized Quantized GEMM for GPTQ.
  ops.def(
      "marlin_gemm(Tensor a, Tensor b_q_weight, Tensor b_scales, "
      "Tensor! workspace, SymInt size_m, SymInt size_n, SymInt size_k) -> "
      "Tensor");
  // conditionally compiled so impl in source file

  // Marlin_24 (Sparse) Optimized Quantized GEMM for GPTQ.
  ops.def(
      "gptq_marlin_24_gemm(Tensor a, Tensor b_q_weight, Tensor b_meta, "
      "Tensor b_scales, Tensor workspace, "
      "int b_q_type, "
      "SymInt size_m, SymInt size_n, SymInt size_k) -> Tensor");
  //  conditionally compiled so impl in source file

  // Machete (Dense) Optimized Mixed Precision GEMM for Hopper.
  ops.def(
      "machete_supported_schedules("
      "   ScalarType a_type,"
      "   int b_type,"
      "   ScalarType? maybe_group_scales_type,"
      "   ScalarType? maybe_group_zeros_type,"
      "   ScalarType? maybe_channel_scales_type,"
      "   ScalarType? maybe_token_scales_type,"
      "   ScalarType? maybe_out_type"
      ") -> str[]");
  ops.def(
      "machete_mm("
      "   Tensor A,"
      "   Tensor B,"
      "   int b_type,"
      "   ScalarType? out_type,"
      "   Tensor? group_scales,"
      "   Tensor? group_zeros,"
      "   int?    group_size,"
      "   Tensor? channel_scales,"
      "   Tensor? token_scales,"
      "   str?    schedule"
      ") -> Tensor");
  ops.def(
      "machete_prepack_B("
      "   Tensor B,"
      "   ScalarType a_type,"
      "   int b_type,"
      "   ScalarType? group_scales_type"
      ") -> Tensor");
  // conditionally compiled so impl registration is in source file

  ops.def("permute_cols(Tensor A, Tensor perm) -> Tensor");
  ops.impl("permute_cols", torch::kCUDA, &permute_cols);

  // gptq_marlin Optimized Quantized GEMM for GPTQ.
  ops.def(
      "gptq_marlin_gemm(Tensor a, Tensor b_q_weight, Tensor b_scales, "
      "Tensor b_zeros, Tensor g_idx, Tensor perm, Tensor workspace, "
      "int b_q_type, "
      "SymInt size_m, SymInt size_n, SymInt size_k, bool is_k_full, "
      "bool has_zp, bool use_fp32_reduce, bool is_zp_float) -> Tensor");
  // conditionally compiled so impl registration is in source file

  // gptq_marlin repack from GPTQ.
  ops.def(
      "gptq_marlin_repack(Tensor b_q_weight, Tensor perm, "
      "SymInt size_k, SymInt size_n, int num_bits) -> Tensor");
  // conditionally compiled so impl registrations are in source file

  // awq_marlin repack from AWQ.
  ops.def(
      "awq_marlin_repack(Tensor b_q_weight, SymInt size_k, "
      "SymInt size_n, int num_bits) -> Tensor");
  // conditionally compiled so impl registrations are in source file
#endif

  // Dequantization for GGML.
  ops.def("ggml_dequantize(Tensor W, int type, SymInt m, SymInt n) -> Tensor");
  ops.impl("ggml_dequantize", torch::kCUDA, &ggml_dequantize);

  // mmvq kernel for GGML.
  ops.def(
      "ggml_mul_mat_vec_a8(Tensor W, Tensor X, int type, SymInt row) "
      "-> Tensor");
  ops.impl("ggml_mul_mat_vec_a8", torch::kCUDA, &ggml_mul_mat_vec_a8);

  // mmq kernel for GGML.
  ops.def(
      "ggml_mul_mat_a8(Tensor W, Tensor X, int type, SymInt row) -> Tensor");
  ops.impl("ggml_mul_mat_a8", torch::kCUDA, &ggml_mul_mat_a8);

#ifndef USE_ROCM
  // fp8_marlin Optimized Quantized GEMM for FP8 weight-only.
  ops.def(
      "fp8_marlin_gemm(Tensor a, Tensor b_q_weight, Tensor b_scales, "
      "Tensor! workspace, int num_bits, SymInt size_m, SymInt size_n, "
      "SymInt size_k) -> Tensor");
  // conditionally compiled so impl registration is in source file

  // marlin_qqq_gemm for QQQ.
  ops.def(
      "marlin_qqq_gemm(Tensor a, Tensor b_q_weight, "
      "Tensor s_tok, Tensor s_ch, Tensor s_group, "
      "Tensor! workspace, SymInt size_m, SymInt size_n, "
      "SymInt size_k) -> Tensor");
  // conditionally compiled so impl registration is in source file

  // CUTLASS w8a8 GEMM, supporting symmetric per-tensor or per-row/column
  // quantization, as well as bias
  ops.def(
      "cutlass_scaled_mm(Tensor! out, Tensor a,"
      "                  Tensor b, Tensor a_scales,"
      "                  Tensor b_scales, Tensor? bias) -> ()");
  ops.impl("cutlass_scaled_mm", torch::kCUDA, &cutlass_scaled_mm);

  // CUTLASS w8a8 GEMM, supporting asymmetric per-tensor or per-row/column
  // quantization.
  ops.def(
      "cutlass_scaled_mm_azp(Tensor! out, Tensor a,"
      "                  Tensor b, Tensor a_scales,"
      "                  Tensor b_scales, Tensor azp_adj,"
      "                  Tensor? azp, Tensor? bias) -> ()");
  ops.impl("cutlass_scaled_mm_azp", torch::kCUDA, &cutlass_scaled_mm_azp);

  // Check if cutlass scaled_mm is supported for CUDA devices of the given
  // capability
  ops.def("cutlass_scaled_mm_supports_fp8(int cuda_device_capability) -> bool");
  ops.impl("cutlass_scaled_mm_supports_fp8", &cutlass_scaled_mm_supports_fp8);

<<<<<<< HEAD
  // CUTLASS w8a8 grouped GEMM // TODO complete this
  ops.def(
      "cutlass_grouped_mm(Tensor![] out_tensors,"
      "                   Tensor[] a_tensors,"
      "                   Tensor[] b_tensors, Tensor[] a_scales, "
      "                   Tensor[] b_scales) -> ()");
  ops.impl("cutlass_grouped_mm", torch::kCUDA, &cutlass_grouped_mm);
=======
  // Check if cutlass sparse scaled_mm is supported for CUDA devices of the
  // given capability
  ops.def(
      "cutlass_sparse_scaled_mm_supported(int cuda_device_capability) -> bool");
  ops.impl("cutlass_sparse_scaled_mm_supported",
           &cutlass_sparse_scaled_mm_supported);

  // CUTLASS sparse GEMM, supporting symmetric per-tensor or per-row/column
  // quantization, as well as bias
  ops.def(
      "cutlass_scaled_sparse_mm(Tensor! out, Tensor a,"
      "                         Tensor bt_nzs,"
      "                         Tensor bt_meta, Tensor a_scales,"
      "                         Tensor b_scales, Tensor? bias) -> ()");
  ops.impl("cutlass_scaled_sparse_mm", torch::kCUDA, &cutlass_scaled_sparse_mm);

  // CUTLASS sparse matrix compressor
  ops.def(
      "cutlass_sparse_compress_entry(Tensor! a_nzs, Tensor! a_meta,"
      "                              Tensor a) -> bool");
  ops.impl("cutlass_sparse_compress_entry", &cutlass_sparse_compress_entry);
>>>>>>> 6cd40a5b

  // Mamba selective scan kernel
  ops.def(
      "selective_scan_fwd(Tensor! u, Tensor! delta,"
      "Tensor! A, Tensor! B, Tensor! C,"
      "Tensor? D_, Tensor!? z_, Tensor? delta_bias_,"
      "bool delta_softplus,"
      "Tensor? query_start_loc,"
      "Tensor? cache_indices,"
      "Tensor? has_initial_state,"
      "Tensor! ssm_states,"
      "int pad_slot_id) -> ()");
  ops.impl("selective_scan_fwd", torch::kCUDA, &selective_scan_fwd);

  ops.def(
      "causal_conv1d_update(Tensor! x,"
      "Tensor! conv_state,"
      "Tensor! weight,"
      "Tensor? bias_,"
      "bool silu_activation,"
      "Tensor? cache_seqlens_,"
      "Tensor? conv_state_indices,"
      "int pad_slot_id) -> ()");
  ops.impl("causal_conv1d_update", torch::kCUDA, &causal_conv1d_update);

  ops.def(
      "causal_conv1d_fwd(Tensor! x, Tensor! weight,"
      "Tensor? bias_,"
      "Tensor!? conv_states,"
      "Tensor? query_start_loc,"
      "Tensor? cache_indices,"
      "Tensor? has_initial_state,"
      "bool silu_activation,"
      "int pad_slot_id) -> ()");
  ops.impl("causal_conv1d_fwd", torch::kCUDA, &causal_conv1d_fwd);
#endif

  // Quantized GEMM for GPTQ.
  // Note: even though the C++ inferred schema is correct for this op, it seems
  // to prevent the meta function registry.
  ops.def(
      "gptq_gemm(Tensor a, Tensor b_q_weight, Tensor b_gptq_qzeros, "
      "Tensor b_gptq_scales, Tensor b_g_idx, bool use_exllama, int bit) "
      "-> Tensor");
  ops.impl("gptq_gemm", torch::kCUDA, &gptq_gemm);

  // Post processing for GPTQ.
  ops.def("gptq_shuffle(Tensor! q_weight, Tensor q_perm, int bit) -> ()");
  ops.impl("gptq_shuffle", torch::kCUDA, &gptq_shuffle);

  // Compute FP8 quantized tensor for given scaling factor.
  ops.def(
      "static_scaled_fp8_quant(Tensor! result, Tensor input, Tensor scale) -> "
      "()");
  ops.impl("static_scaled_fp8_quant", torch::kCUDA, &static_scaled_fp8_quant);

  // Compute dynamic-per-tensor FP8 quantized tensor and scaling factor.
  ops.def(
      "dynamic_scaled_fp8_quant(Tensor! result, Tensor input, Tensor! scale) "
      "-> "
      "()");
  ops.impl("dynamic_scaled_fp8_quant", torch::kCUDA, &dynamic_scaled_fp8_quant);

  // Compute dynamic-per-token FP8 quantized tensor and scaling factor.
  ops.def(
      "dynamic_per_token_scaled_fp8_quant(Tensor! result, Tensor input, "
      "Tensor! scale, Tensor? scale_ub) -> "
      "()");
  ops.impl("dynamic_per_token_scaled_fp8_quant", torch::kCUDA,
           &dynamic_per_token_scaled_fp8_quant);

  // Compute int8 quantized tensor for given scaling factor.
  ops.def(
      "static_scaled_int8_quant(Tensor! result, Tensor input, Tensor scale,"
      "Tensor? azp) -> ()");
  ops.impl("static_scaled_int8_quant", torch::kCUDA, &static_scaled_int8_quant);

  // Compute int8 quantized tensor and scaling factor
  ops.def(
      "dynamic_scaled_int8_quant(Tensor! result, Tensor input, Tensor! scale, "
      "Tensor!? azp) -> ()");
  ops.impl("dynamic_scaled_int8_quant", torch::kCUDA,
           &dynamic_scaled_int8_quant);
}

TORCH_LIBRARY_EXPAND(CONCAT(TORCH_EXTENSION_NAME, _cache_ops), cache_ops) {
  // Cache ops
  // Swap in (out) the cache blocks from src to dst.
  cache_ops.def(
      "swap_blocks(Tensor src, Tensor! dst, Tensor block_mapping) -> ()");
  cache_ops.impl("swap_blocks", torch::kCUDA, &swap_blocks);

  // Copy the cache blocks from src to dst.
  cache_ops.def(
      "copy_blocks(Tensor(a!)[] key_caches, Tensor[](b!) value_caches, "
      "Tensor block_mapping) -> ()");
  cache_ops.impl("copy_blocks", torch::kCUDA, &copy_blocks);

  // Reshape the key and value tensors and cache them.
  cache_ops.def(
      "reshape_and_cache(Tensor key, Tensor value,"
      "                  Tensor! key_cache, Tensor! value_cache,"
      "                  Tensor slot_mapping,"
      "                  str kv_cache_dtype,"
      "                  float k_scale, float v_scale) -> ()");
  cache_ops.impl("reshape_and_cache", torch::kCUDA, &reshape_and_cache);

  // Reshape the key and value tensors and cache them.
  cache_ops.def(
      "reshape_and_cache_flash(Tensor key, Tensor value,"
      "                        Tensor! key_cache,"
      "                        Tensor! value_cache,"
      "                        Tensor slot_mapping,"
      "                        str kv_cache_dtype,"
      "                        float k_scale, float v_scale) -> ()");
  cache_ops.impl("reshape_and_cache_flash", torch::kCUDA,
                 &reshape_and_cache_flash);

  // Convert the key and value cache to fp8 data type.
  cache_ops.def(
      "convert_fp8(Tensor! dst_cache, Tensor src_cache, float scale, "
      "str kv_cache_dtype) -> ()");
  cache_ops.impl("convert_fp8", torch::kCUDA, &convert_fp8);
}

TORCH_LIBRARY_EXPAND(CONCAT(TORCH_EXTENSION_NAME, _cuda_utils), cuda_utils) {
  // Cuda utils

  // Gets the specified device attribute.
  cuda_utils.def("get_device_attribute(int attribute, int device_id) -> int");
  cuda_utils.impl("get_device_attribute", &get_device_attribute);

  // Gets the maximum shared memory per block device attribute.
  cuda_utils.def(
      "get_max_shared_memory_per_block_device_attribute(int device_id) -> int");
  cuda_utils.impl("get_max_shared_memory_per_block_device_attribute",
                  &get_max_shared_memory_per_block_device_attribute);
}

#ifndef USE_ROCM
TORCH_LIBRARY_EXPAND(CONCAT(TORCH_EXTENSION_NAME, _custom_ar), custom_ar) {
  // Custom all-reduce kernels
  custom_ar.def(
      "init_custom_ar(int[] ipc_tensors, Tensor rank_data, "
      "int rank, bool full_nvlink) -> int");
  custom_ar.impl("init_custom_ar", torch::kCUDA, &init_custom_ar);
  custom_ar.def(
      "all_reduce(int fa, Tensor inp, Tensor! out, int reg_buffer, "
      "int reg_buffer_sz_bytes) -> ()");
  custom_ar.impl("all_reduce", torch::kCUDA, &all_reduce);

  custom_ar.def("dispose", &dispose);
  custom_ar.def("meta_size", &meta_size);

  custom_ar.def("register_buffer", &register_buffer);
  custom_ar.def("get_graph_buffer_ipc_meta", &get_graph_buffer_ipc_meta);
  custom_ar.def("register_graph_buffers", &register_graph_buffers);
}
#endif

REGISTER_EXTENSION(TORCH_EXTENSION_NAME)<|MERGE_RESOLUTION|>--- conflicted
+++ resolved
@@ -321,7 +321,6 @@
   ops.def("cutlass_scaled_mm_supports_fp8(int cuda_device_capability) -> bool");
   ops.impl("cutlass_scaled_mm_supports_fp8", &cutlass_scaled_mm_supports_fp8);
 
-<<<<<<< HEAD
   // CUTLASS w8a8 grouped GEMM // TODO complete this
   ops.def(
       "cutlass_grouped_mm(Tensor![] out_tensors,"
@@ -329,7 +328,7 @@
       "                   Tensor[] b_tensors, Tensor[] a_scales, "
       "                   Tensor[] b_scales) -> ()");
   ops.impl("cutlass_grouped_mm", torch::kCUDA, &cutlass_grouped_mm);
-=======
+
   // Check if cutlass sparse scaled_mm is supported for CUDA devices of the
   // given capability
   ops.def(
@@ -351,7 +350,6 @@
       "cutlass_sparse_compress_entry(Tensor! a_nzs, Tensor! a_meta,"
       "                              Tensor a) -> bool");
   ops.impl("cutlass_sparse_compress_entry", &cutlass_sparse_compress_entry);
->>>>>>> 6cd40a5b
 
   // Mamba selective scan kernel
   ops.def(
