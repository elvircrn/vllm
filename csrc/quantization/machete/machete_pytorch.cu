#include "machete_mm_launcher.cuh"
#include "machete_prepack_launcher.cuh"
#include "core/scalar_type.hpp"

#include "core/registration.h"

namespace machete {

using namespace vllm;

std::vector<std::string> supported_schedules(
    at::ScalarType a_type, int64_t btype_id,
    c10::optional<at::ScalarType> maybe_group_scales_type,
    c10::optional<at::ScalarType> maybe_group_zeros_type,
    c10::optional<at::ScalarType> maybe_channel_scales_type,
    c10::optional<at::ScalarType> maybe_token_scales_type,
    c10::optional<at::ScalarType> maybe_out_type) {
  ScalarType const b_type = ScalarType::from_id(btype_id);
  return supported_schedules_dispatch({
      .a_type = a_type,
      .b_type = b_type,
      .maybe_group_scales_type = maybe_group_scales_type,
      .maybe_group_zeros_type = maybe_group_zeros_type,
      .maybe_channel_scales_type = maybe_channel_scales_type,
      .maybe_token_scales_type = maybe_token_scales_type,
      .maybe_out_type = maybe_out_type,
  });
}

<<<<<<< HEAD
torch::Tensor mm(torch::Tensor const& A, torch::Tensor const& B,
                 int64_t btype_id,
                 c10::optional<at::ScalarType> const& maybe_out_type,
                 c10::optional<torch::Tensor> const& maybe_group_scales,
                 c10::optional<torch::Tensor> const& maybe_group_zeros,
                 c10::optional<int64_t> maybe_group_size,
                 c10::optional<torch::Tensor> const& maybe_channel_scales,
                 c10::optional<torch::Tensor> const& maybe_token_scales,
                 c10::optional<std::string> maybe_schedule) {
  ScalarType const b_type = ScalarType::from_id(btype_id);
  return mm_dispatch({.A = A,
                      .B = B,
                      .btype = b_type,
                      .maybe_out_type = maybe_out_type,
                      .maybe_group_scales = maybe_group_scales,
                      .maybe_group_zeros = maybe_group_zeros,
                      .maybe_group_size = maybe_group_size,
                      .maybe_channel_scales = maybe_channel_scales,
                      .maybe_token_scales = maybe_token_scales,
                      .maybe_schedule = maybe_schedule});
=======
torch::Tensor gemm(torch::Tensor const& A, torch::Tensor const& B,
                   ScalarTypeId const btype_id,
                   c10::optional<torch::Tensor> const& scales,
                   c10::optional<torch::Tensor> const& zeros,
                   c10::optional<int64_t> group_size,
                   c10::optional<torch::Tensor> const& C,
                   c10::optional<double> alpha, c10::optional<double> beta,
                   c10::optional<torch::Tensor> const& barrier_workspace,
                   c10::optional<std::string> schedule) {
#if defined(__CUDACC_VER_MAJOR__) && __CUDACC_VER_MAJOR__ >= 12
  ScalarType const btype = ScalarType::from_id(btype_id);
  auto args = PyTorchArguments{.A = A,
                               .B = B,
                               .scales = scales,
                               .zeros = zeros,
                               .group_size = group_size,
                               .C = C,
                               .barrier_workspace = barrier_workspace,
                               .alpha = alpha,
                               .beta = beta,
                               .schedule = schedule};

  return scalar_type_dispatch(btype, [&](auto BType) {
    return AT_DISPATCH_SUPPORTED_COMPUTE_TYPES(
        A.scalar_type(), "machete_gemm", [&] {
          using ComputeType = equivalent_cutlass_type_t<scalar_t>;
          return GemmDispatcher<ComputeType, decltype(BType)>::dispatch(args);
        });
  });
#else
  TORCH_CHECK(false, "Machete requires CUDA 12.0 or later");
#endif
>>>>>>> f7d65924
}

torch::Tensor prepack_B(
    torch::Tensor const& B, at::ScalarType const& a_type, int64_t btype_id,
    c10::optional<at::ScalarType> const& maybe_group_scales_type) {
  ScalarType const b_type = ScalarType::from_id(btype_id);
  return prepack_B_dispatch(
      {.B = B,
       .a_type = a_type,
       .b_type = b_type,
       .maybe_group_scales_type = maybe_group_scales_type});
}

TORCH_LIBRARY_IMPL_EXPAND(TORCH_EXTENSION_NAME, CUDA, m) {
  m.impl("machete_prepack_B", &prepack_B);
  m.impl("machete_mm", &mm);
}

// use CatchAll since supported_schedules has no tensor arguments
TORCH_LIBRARY_IMPL(TORCH_EXTENSION_NAME, CatchAll, m) {
  m.impl("machete_supported_schedules", &supported_schedules);
}

};  // namespace machete<|MERGE_RESOLUTION|>--- conflicted
+++ resolved
@@ -27,7 +27,6 @@
   });
 }
 
-<<<<<<< HEAD
 torch::Tensor mm(torch::Tensor const& A, torch::Tensor const& B,
                  int64_t btype_id,
                  c10::optional<at::ScalarType> const& maybe_out_type,
@@ -36,6 +35,7 @@
                  c10::optional<int64_t> maybe_group_size,
                  c10::optional<torch::Tensor> const& maybe_channel_scales,
                  c10::optional<torch::Tensor> const& maybe_token_scales,
+                 c10::optional<torch::Tensor> const& barrier_workspace,
                  c10::optional<std::string> maybe_schedule) {
   ScalarType const b_type = ScalarType::from_id(btype_id);
   return mm_dispatch({.A = A,
@@ -47,41 +47,8 @@
                       .maybe_group_size = maybe_group_size,
                       .maybe_channel_scales = maybe_channel_scales,
                       .maybe_token_scales = maybe_token_scales,
+                      .maybe_barrier_workspace = barrier_workspace,
                       .maybe_schedule = maybe_schedule});
-=======
-torch::Tensor gemm(torch::Tensor const& A, torch::Tensor const& B,
-                   ScalarTypeId const btype_id,
-                   c10::optional<torch::Tensor> const& scales,
-                   c10::optional<torch::Tensor> const& zeros,
-                   c10::optional<int64_t> group_size,
-                   c10::optional<torch::Tensor> const& C,
-                   c10::optional<double> alpha, c10::optional<double> beta,
-                   c10::optional<torch::Tensor> const& barrier_workspace,
-                   c10::optional<std::string> schedule) {
-#if defined(__CUDACC_VER_MAJOR__) && __CUDACC_VER_MAJOR__ >= 12
-  ScalarType const btype = ScalarType::from_id(btype_id);
-  auto args = PyTorchArguments{.A = A,
-                               .B = B,
-                               .scales = scales,
-                               .zeros = zeros,
-                               .group_size = group_size,
-                               .C = C,
-                               .barrier_workspace = barrier_workspace,
-                               .alpha = alpha,
-                               .beta = beta,
-                               .schedule = schedule};
-
-  return scalar_type_dispatch(btype, [&](auto BType) {
-    return AT_DISPATCH_SUPPORTED_COMPUTE_TYPES(
-        A.scalar_type(), "machete_gemm", [&] {
-          using ComputeType = equivalent_cutlass_type_t<scalar_t>;
-          return GemmDispatcher<ComputeType, decltype(BType)>::dispatch(args);
-        });
-  });
-#else
-  TORCH_CHECK(false, "Machete requires CUDA 12.0 or later");
-#endif
->>>>>>> f7d65924
 }
 
 torch::Tensor prepack_B(
