--- conflicted
+++ resolved
@@ -183,12 +183,6 @@
     - vllm/
     - tests/v1
   commands:
-<<<<<<< HEAD
-    - VLLM_USE_V1=1 pytest -v -s v1
-    # Test streaming is working properly. Requires special branch.
-    - pip install -U git+https://github.com/robertgshaw2-neuralmagic/lm-evaluation-harness.git@streaming-api
-    - pytest -v -s entrypoints/openai/test_accuracy.py::test_lm_eval_accuracy_v1_engine
-=======
     # split the test to avoid interference
     - VLLM_USE_V1=1 pytest -v -s v1/core
     - VLLM_USE_V1=1 pytest -v -s v1/engine
@@ -199,7 +193,9 @@
     # TODO: accuracy does not match, whether setting
     # VLLM_USE_FLASHINFER_SAMPLER or not on H100.
     - VLLM_USE_V1=1 pytest -v -s v1/e2e
->>>>>>> 41bf5612
+    # Integration test for streaming correctness (requires special branch).
+    - pip install -U git+https://github.com/robertgshaw2-neuralmagic/lm-evaluation-harness.git@streaming-api
+    - pytest -v -s entrypoints/openai/test_accuracy.py::test_lm_eval_accuracy_v1_engine
 
 - label: Examples Test # 25min
   working_dir: "/vllm-workspace/examples"
