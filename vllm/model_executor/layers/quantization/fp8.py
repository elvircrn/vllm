# SPDX-License-Identifier: Apache-2.0
# SPDX-FileCopyrightText: Copyright contributors to the vLLM project

import functools
from typing import TYPE_CHECKING, Any, Callable, Optional

import torch
import torch.nn.functional as F
from torch.nn import Module
from torch.nn.parameter import Parameter

import vllm.envs as envs
from vllm import _custom_ops as ops
from vllm.distributed import get_tensor_model_parallel_world_size
from vllm.logger import init_logger
from vllm.model_executor.layers.fused_moe import (
    FusedMoE, FusedMoEActivationFormat, FusedMoEConfig, FusedMoEMethodBase,
    FusedMoEPermuteExpertsUnpermute, FusedMoEPrepareAndFinalize,
    FusedMoeWeightScaleSupported)
from vllm.model_executor.layers.linear import (LinearBase, LinearMethodBase,
                                               UnquantizedLinearMethod)
from vllm.model_executor.layers.quantization import QuantizationMethods
from vllm.model_executor.layers.quantization.base_config import (
    QuantizationConfig, QuantizeMethodBase)
from vllm.model_executor.layers.quantization.kv_cache import BaseKVCacheMethod
from vllm.model_executor.layers.quantization.utils.fp8_utils import (
    get_col_major_tma_aligned_tensor, requant_weight_ue8m0_inplace)
from vllm.model_executor.layers.quantization.utils.marlin_utils_fp8 import (
    apply_fp8_marlin_linear, prepare_fp8_layer_for_marlin,
    prepare_moe_fp8_layer_for_marlin)
from vllm.model_executor.layers.quantization.utils.quant_utils import (
    GroupShape, is_layer_skipped)
from vllm.model_executor.layers.quantization.utils.w8a8_utils import (
    Fp8LinearOp, all_close_1d, cutlass_block_fp8_supported,
    cutlass_fp8_supported, maybe_create_device_identity,
    normalize_e4m3fn_to_e4m3fnuz, per_tensor_dequantize,
    requantize_with_max_scale)
from vllm.model_executor.parameter import (BlockQuantScaleParameter,
                                           ModelWeightParameter,
                                           PerTensorScaleParameter)
from vllm.model_executor.utils import set_weight_attrs
from vllm.platforms import current_platform
from vllm.scalar_type import scalar_types
from vllm.utils import has_deep_gemm
from vllm.utils.deep_gemm import is_blackwell_deep_gemm_used
from vllm.utils.flashinfer import has_flashinfer_moe

if TYPE_CHECKING:
    from vllm.model_executor.models.utils import WeightsMapper

ACTIVATION_SCHEMES = ["static", "dynamic"]

logger = init_logger(__name__)


def _swap_w13_to_w31(x: torch.Tensor) -> torch.Tensor:
    return x.reshape(-1, 2, x.shape[-2] // 2,
                     x.shape[-1]).flip(dims=[1]).reshape(x.shape)


def _is_col_major(x: torch.Tensor) -> bool:
    assert x.dim() == 3
    b, m, n = x.shape
    return x.stride(0) == m * n and x.stride(1) == 1 and x.stride(2) == m


class Fp8Config(QuantizationConfig):
    """Config class for FP8."""

    def __init__(
        self,
        is_checkpoint_fp8_serialized: bool = False,
        activation_scheme: str = "dynamic",
        ignored_layers: Optional[list[str]] = None,
        weight_block_size: Optional[list[int]] = None,
    ) -> None:
        super().__init__()

        self.is_checkpoint_fp8_serialized = is_checkpoint_fp8_serialized

        if activation_scheme not in ACTIVATION_SCHEMES:
            raise ValueError(
                f"Unsupported activation scheme {activation_scheme}")
        self.activation_scheme = activation_scheme
        self.ignored_layers = ignored_layers or []
        if weight_block_size is not None:
            if not is_checkpoint_fp8_serialized:
                raise ValueError(
                    "The block-wise quantization only supports fp8-serialized "
                    "checkpoint for now.")
            if len(weight_block_size) != 2:
                raise ValueError(
                    "The quantization block size of weight must have 2 "
                    f"dimensions, but got {len(weight_block_size)} dimensions")
            if activation_scheme != "dynamic":
                raise ValueError("The block-wise quantization only supports "
                                 "dynamic activation scheme for now, but got "
                                 f"{activation_scheme} activation scheme.")
        self.weight_block_size = weight_block_size

    @classmethod
    def get_name(cls) -> QuantizationMethods:
        return "fp8"

    @classmethod
    def get_supported_act_dtypes(cls) -> list[torch.dtype]:
        return [torch.bfloat16, torch.half]

    @classmethod
    def get_min_capability(cls) -> int:
        return 80

    @classmethod
    def get_config_filenames(cls) -> list[str]:
        return []

    def apply_vllm_mapper(self, hf_to_vllm_mapper: "WeightsMapper"):
        if self.ignored_layers is not None:
            self.ignored_layers = hf_to_vllm_mapper.apply_list(
                self.ignored_layers)

    @classmethod
    def from_config(cls, config: dict[str, Any]) -> "Fp8Config":
        quant_method = cls.get_from_keys(config, ["quant_method"])
        is_checkpoint_fp8_serialized = ("fp8" in quant_method)
        activation_scheme = cls.get_from_keys(config, ["activation_scheme"])
        ignored_layers = cls.get_from_keys_or(config, ["ignored_layers"], None)
        weight_block_size = cls.get_from_keys_or(config, ["weight_block_size"],
                                                 None)
        return cls(is_checkpoint_fp8_serialized=is_checkpoint_fp8_serialized,
                   activation_scheme=activation_scheme,
                   ignored_layers=ignored_layers,
                   weight_block_size=weight_block_size)

    def get_quant_method(self, layer: torch.nn.Module,
                         prefix: str) -> Optional["QuantizeMethodBase"]:
        from vllm.attention.layer import Attention  # Avoid circular import

        if isinstance(layer, LinearBase):
            if is_layer_skipped(prefix=prefix,
                                ignored_layers=self.ignored_layers,
                                fused_mapping=self.packed_modules_mapping):
                return UnquantizedLinearMethod()
            return Fp8LinearMethod(self)
        elif isinstance(layer, FusedMoE):
            return Fp8MoEMethod(self)
        elif isinstance(layer, Attention):
            return Fp8KVCacheMethod(self)
        return None

    def get_cache_scale(self, name: str) -> Optional[str]:
        """
        Check whether the param name matches the format for k/v cache scales
        in compressed-tensors. If this is the case, return its equivalent
        param name expected by vLLM

        :param name: param name
        :return: matching param name for KV cache scale in vLLM
        """
        if name.endswith(".output_scale") and ".k_proj" in name:
            return name.replace(".k_proj.output_scale", ".attn.k_scale")
        if name.endswith(".output_scale") and ".v_proj" in name:
            return name.replace(".v_proj.output_scale", ".attn.v_scale")
        if name.endswith(".output_scale") and ".q_proj" in name:
            return name.replace(".q_proj.output_scale", ".attn.q_scale")
        if name.endswith("self_attn.prob_output_scale"):
            return name.replace(".prob_output_scale", ".attn.prob_scale")
        # If no matches, return None
        return None


class Fp8LinearMethod(LinearMethodBase):
    """Linear method for FP8.
    Supports loading FP8 checkpoints with static weight scale and
    dynamic/static activation scale.

    Also supports loading quantized FP16/BF16 model checkpoints with dynamic
    activation scaling. The weight scaling factor will be initialized after
    the model weights are loaded.

    Limitations:
    1. Only support per-tensor quantization due to torch._scaled_mm support.
    2. Only support float8_e4m3fn data type due to the limitation of
       torch._scaled_mm (https://github.com/pytorch/pytorch/blob/2e48b39603411a41c5025efbe52f89560b827825/aten/src/ATen/native/cuda/Blas.cpp#L854-L856)

    Args:
        quant_config: The quantization config.
    """

    def __init__(self, quant_config: Fp8Config):
        self.quant_config = quant_config
        self.cutlass_block_fp8_supported = cutlass_block_fp8_supported()
        self.out_dtype = torch.get_default_dtype()

        # For GPUs that lack FP8 hardware support, we can leverage the Marlin
        # kernel for fast weight-only FP8 quantization
        self.use_marlin = (not current_platform.has_device_capability(89)
                           or envs.VLLM_TEST_FORCE_FP8_MARLIN)
        # Disable marlin for rocm
        if current_platform.is_rocm():
            self.use_marlin = False

        # AITER is only supported on ROCm and only for FP8_FNUZ
        # and at the moment are MI300 series
        self.use_aiter_and_is_supported = (current_platform.is_rocm()
                                           and envs.VLLM_ROCM_USE_AITER
                                           and envs.VLLM_ROCM_USE_AITER_LINEAR
                                           and current_platform.is_fp8_fnuz())

        self.block_quant = self.quant_config.weight_block_size is not None
        self.act_q_static = self.quant_config.activation_scheme == "static"
        # Use per-token quantization for better perf if dynamic and cutlass
        if not self.act_q_static and cutlass_fp8_supported():
            self.act_q_group_shape = GroupShape.PER_TOKEN
        else:
            self.act_q_group_shape = GroupShape.PER_TENSOR

        self.fp8_linear = Fp8LinearOp(
            act_quant_static=self.act_q_static,
            act_quant_group_shape=self.act_q_group_shape,
            cutlass_fp8_supported=cutlass_fp8_supported())

    def create_weights(
        self,
        layer: torch.nn.Module,
        input_size_per_partition: int,
        output_partition_sizes: list[int],
        input_size: int,
        output_size: int,
        params_dtype: torch.dtype,
        **extra_weight_attrs,
    ):
        maybe_create_device_identity()

        output_size_per_partition = sum(output_partition_sizes)
        weight_loader = extra_weight_attrs.get("weight_loader")
        layer.logical_widths = output_partition_sizes
        layer.input_size_per_partition = input_size_per_partition
        layer.output_size_per_partition = output_size_per_partition
        layer.orig_dtype = params_dtype
        layer.weight_block_size = None

        if self.block_quant:
            tp_size = get_tensor_model_parallel_world_size()
            assert self.quant_config.weight_block_size is not None
            layer.weight_block_size = self.quant_config.weight_block_size
            block_n, block_k = (
                self.quant_config.weight_block_size[0],
                self.quant_config.weight_block_size[1],
            )
            # Required by row parallel
            if (tp_size > 1
                    and input_size // input_size_per_partition == tp_size
                    and input_size_per_partition % block_k != 0):
                raise ValueError(
                    f"Weight input_size_per_partition = "
                    f"{input_size_per_partition} is not divisible by "
                    f"weight quantization block_k = {block_k}.")
            # Required by column parallel or enabling merged weights
            if (tp_size > 1 and output_size // output_size_per_partition
                    == tp_size) or len(output_partition_sizes) > 1:
                for output_partition_size in output_partition_sizes:
                    if output_partition_size % block_n != 0:
                        raise ValueError(
                            f"Weight output_partition_size = "
                            f"{output_partition_size} is not divisible by "
                            f"weight quantization block_n = {block_n}.")

        # WEIGHT
        weight_dtype = (torch.float8_e4m3fn
                        if self.quant_config.is_checkpoint_fp8_serialized else
                        params_dtype)

        weight = ModelWeightParameter(data=torch.empty(
            output_size_per_partition,
            input_size_per_partition,
            dtype=weight_dtype),
                                      input_dim=1,
                                      output_dim=0,
                                      weight_loader=weight_loader)
        layer.register_parameter("weight", weight)

        # If checkpoint is serialized fp8, load them.
        # Otherwise, wait until process_weights_after_loading.
        if self.quant_config.is_checkpoint_fp8_serialized:
            # WEIGHT SCALE
            if not self.block_quant:
                scale = PerTensorScaleParameter(
                    data=torch.empty(len(output_partition_sizes),
                                     dtype=torch.float32),
                    weight_loader=weight_loader,
                )
                scale[:] = torch.finfo(torch.float32).min
                set_weight_attrs(scale, {"scale_type": "weight_scale"})
                layer.register_parameter("weight_scale", scale)
            else:
                assert self.quant_config.activation_scheme == "dynamic"
                scale = BlockQuantScaleParameter(
                    data=torch.empty(
                        (output_size_per_partition + block_n - 1) // block_n,
                        (input_size_per_partition + block_k - 1) // block_k,
                        dtype=torch.float32,
                    ),
                    input_dim=1,
                    output_dim=0,
                    weight_loader=weight_loader,
                )
                scale[:] = torch.finfo(torch.float32).min
                set_weight_attrs(scale, {"scale_type": "weight_scale"})
                # The weight_scale_inv name is intentional for deepseekv3
                layer.register_parameter("weight_scale_inv", scale)

            # INPUT ACTIVATION SCALE
            if self.quant_config.activation_scheme == "static":
                scale = PerTensorScaleParameter(data=torch.empty(
                    len(output_partition_sizes), dtype=torch.float32),
                                                weight_loader=weight_loader)

                scale[:] = torch.finfo(torch.float32).min
                set_weight_attrs(scale, {"scale_type": "input_scale"})
                layer.register_parameter("input_scale", scale)
            else:
                layer.register_parameter("input_scale", None)

    def _maybe_pad_weight(self, weight: torch.Tensor) -> torch.Tensor:
        # Pad the weight tensor. This is an optimization on ROCm platform, which
        # can benefit from tensors located far enough from one another in memory
        if (envs.VLLM_ROCM_FP8_PADDING and current_platform.is_rocm()
                and weight.stride(-1) == 1
                and (weight.stride(-2) * weight.element_size()) % 512 == 0):
            num_pad = 256 // weight.element_size()
            weight = F.pad(weight, (0, num_pad), "constant", 0)[..., :-num_pad]
            torch.cuda.empty_cache()
        return weight

    def process_weights_after_loading(self, layer: Module) -> None:
        size_k_first = True
        # TODO(rob): refactor block quant into separate class.
        if self.block_quant:
            assert self.quant_config.activation_scheme == "dynamic"
            size_k_first = False
            if current_platform.is_fp8_fnuz():
                weight, weight_scale_inv, _ = \
                    normalize_e4m3fn_to_e4m3fnuz(
                        weight=layer.weight,
                        weight_scale=layer.weight_scale_inv)
            else:
                weight = layer.weight.data
                weight_scale_inv = layer.weight_scale_inv.data

            weight = self._maybe_pad_weight(weight)

            # Torch.compile cannot use Parameter subclasses.
            layer.weight = Parameter(weight, requires_grad=False)
            layer.weight_scale_inv = Parameter(weight_scale_inv,
                                               requires_grad=False)

        # If checkpoint not serialized fp8, quantize the weights.
        elif not self.quant_config.is_checkpoint_fp8_serialized:
            qweight, weight_scale = ops.scaled_fp8_quant(layer.weight,
                                                         scale=None)

            # Update the layer with the new values.
            layer.weight = Parameter(qweight.t(), requires_grad=False)
            layer.weight_scale = Parameter(weight_scale, requires_grad=False)
            layer.input_scale = None

        # If checkpoint is fp8, handle that there are N scales for N
        # shards in a fused module
        else:
            layer.weight_scale = torch.nn.Parameter(layer.weight_scale.data,
                                                    requires_grad=False)
            if self.quant_config.activation_scheme == "static":
                layer.input_scale = torch.nn.Parameter(layer.input_scale.data,
                                                       requires_grad=False)

            weight = layer.weight
            weight_scale = layer.weight_scale

            # If using w8a8, torch._scaled_mm needs per tensor, so
            # requantize the logical shards as a single weight.
            if not self.use_marlin:
                # Dequant -> Quant with max scale so we can run per tensor.
                if current_platform.is_fp8_fnuz():
                    weight, weight_scale, input_scale = \
                        normalize_e4m3fn_to_e4m3fnuz(
                            weight=weight,
                            weight_scale=weight_scale,
                            input_scale=layer.input_scale)
                    if input_scale is not None:
                        layer.input_scale = Parameter(input_scale,
                                                      requires_grad=False)

                weight_scale, weight = requantize_with_max_scale(
                    weight=weight,
                    weight_scale=weight_scale,
                    logical_widths=layer.logical_widths,
                )

            weight = self._maybe_pad_weight(weight)
            # Update layer with new values.
            layer.weight = Parameter(weight.t(), requires_grad=False)
            layer.weight_scale = Parameter(weight_scale, requires_grad=False)
            if self.quant_config.activation_scheme == "static":
                layer.input_scale = Parameter(layer.input_scale.max(),
                                              requires_grad=False)

        if self.use_marlin:
            prepare_fp8_layer_for_marlin(layer, size_k_first)
            # Activations not quantized for marlin.
            del layer.input_scale

        # On B200, DeepGemm only support E8M0 scale, which means we need to
        # requantize the weight and input to the specific scale
        # at the same time.
        if is_blackwell_deep_gemm_used():
            assert layer.weight_block_size is not None
            block_sz = tuple(layer.weight_block_size)
            requant_weight_ue8m0_inplace(
                layer.weight.data,
                layer.weight_scale_inv.data if hasattr(
                    layer, "weight_scale_inv") else layer.weight_scale.data,
                block_sz,
            )

    def apply(self,
              layer: torch.nn.Module,
              x: torch.Tensor,
              bias: Optional[torch.Tensor] = None) -> torch.Tensor:

        if self.use_marlin:
            return apply_fp8_marlin_linear(
                input=x,
                weight=layer.weight,
                weight_scale=layer.weight_scale,
                workspace=layer.workspace,
                size_n=layer.output_size_per_partition,
                size_k=layer.input_size_per_partition,
                bias=bias)

        if self.block_quant:
            assert self.quant_config.weight_block_size is not None

            return torch.ops.vllm.apply_w8a8_block_fp8_linear(
                input=x,
                weight=layer.weight,
                block_size=self.quant_config.weight_block_size,
                weight_scale=layer.weight_scale_inv,
                input_scale=layer.input_scale,
                bias=bias,
                cutlass_block_fp8_supported=self.cutlass_block_fp8_supported,
                use_aiter_and_is_supported=self.use_aiter_and_is_supported,
            )

        return self.fp8_linear.apply(input=x,
                                     weight=layer.weight,
                                     weight_scale=layer.weight_scale,
                                     out_dtype=self.out_dtype,
                                     input_scale=layer.input_scale,
                                     bias=bias)


class Fp8MoEMethod(FusedMoEMethodBase):
    """MoE method for FP8.
    Supports loading FP8 checkpoints with static weight scale and
    dynamic/static activation scale.

    Also supports loading quantized FP16/BF16 model checkpoints with dynamic
    activation scaling. The weight scaling factor will be initialized after
    the model weights are loaded.

    Args:
        quant_config: The quantization config.
    """

    def __init__(self, quant_config: Fp8Config):

        from vllm.model_executor.layers.fused_moe import fused_experts
        self.quant_config = quant_config
        self.block_quant = self.quant_config.weight_block_size is not None

<<<<<<< HEAD
=======
        self.flashinfer_moe_enabled = False
        if envs.VLLM_USE_FLASHINFER_MOE_FP8 and has_flashinfer_moe():
            logger.info_once(
                "Using FlashInfer MoE FP8 kernels for Fp8MoEMethod.")
            self.flashinfer_moe_enabled = True
        # For GPUs that lack FP8 hardware support, we can leverage the Marlin
        # kernel for fast weight-only FP8 quantization
        self.use_marlin = (not current_platform.has_device_capability(89)
                           or envs.VLLM_TEST_FORCE_FP8_MARLIN)
        # Disable marlin for rocm
        if current_platform.is_rocm():
            self.use_marlin = False

>>>>>>> d9784107
        # Check for DeepGemm support.
        self.allow_deep_gemm = False
        if envs.VLLM_USE_DEEP_GEMM:
            if not has_deep_gemm():
                logger.warning_once("Failed to import DeepGemm kernels.")
            elif not self.block_quant:
                logger.warning_once("Model is not block quantized. Not using "
                                    "DeepGemm kernels")
            elif (current_platform.is_cuda()
                  and current_platform.is_device_capability(90)):
                logger.info_once("Using DeepGemm kernels for Fp8MoEMethod.")
                self.allow_deep_gemm = True
            elif (current_platform.is_cuda()
                  and is_blackwell_deep_gemm_used()):
                logger.info_once("Using DeepGemm SM100 kernels for "
                                 "Fp8MoEMethod.")
                self.allow_deep_gemm = True
            else:
                logger.warning_once(
                    "DeepGemm not supported on the current platform.")

        # Check for CutlassBlockScaledGroupedGemm support.
        if not self.block_quant:
            logger.debug_once("Model is not block quantized. Not using "
                              "CutlassBlockScaledGroupedGemm kernels")
        elif (current_platform.is_cuda()
              and (current_platform.is_device_capability(90)
                   or current_platform.is_device_capability(100))):
            logger.info_once(
                "Using CutlassBlockScaledGroupedGemm kernels for Fp8MoEMethod."
            )
            self.allow_cutlass_block_scaled_grouped_gemm = True
        else:
            logger.warning_once(
                "CutlassBlockScaledGroupedGemm not supported on the current "
                "platform.")

        # For GPUs that lack FP8 hardware support, we can leverage the Marlin
        # kernel for fast weight-only FP8 quantization
        self.use_marlin = (not self.allow_cutlass_block_scaled_grouped_gemm
                           and not current_platform.has_device_capability(89)
                           or envs.VLLM_TEST_FORCE_FP8_MARLIN)
        # Disable marlin for rocm
        if current_platform.is_rocm():
            self.use_marlin = False

        self.topk_indices_dtype = None
        self.fused_experts = functools.partial(  # type: ignore
            fused_experts,
            use_fp8_w8a8=True,
            block_shape=self.quant_config.weight_block_size,
            allow_deep_gemm=self.allow_deep_gemm)

    def create_weights(self, layer: Module, num_experts: int, hidden_size: int,
                       intermediate_size_per_partition: int,
                       params_dtype: torch.dtype, **extra_weight_attrs):

        layer.intermediate_size_per_partition = intermediate_size_per_partition
        layer.hidden_size = hidden_size
        layer.num_experts = num_experts
        layer.orig_dtype = params_dtype
        layer.weight_block_size = None

        if self.quant_config.is_checkpoint_fp8_serialized:
            params_dtype = torch.float8_e4m3fn
        if self.block_quant:
            assert self.quant_config.weight_block_size is not None
            layer.weight_block_size = self.quant_config.weight_block_size
            tp_size = get_tensor_model_parallel_world_size()
            block_n, block_k = (
                self.quant_config.weight_block_size[0],
                self.quant_config.weight_block_size[1],
            )
            # NOTE: To ensure proper alignment of the block-wise quantization
            # scales, the output_size of the weights for both the gate and up
            # layers must be divisible by block_n.
            # Required by column parallel or enabling merged weights
            if intermediate_size_per_partition % block_n != 0:
                raise ValueError(
                    f"The output_size of gate's and up's weight = "
                    f"{intermediate_size_per_partition} is not divisible by "
                    f"weight quantization block_n = {block_n}.")
            if (tp_size > 1
                    and intermediate_size_per_partition % block_k != 0):
                # Required by row parallel
                raise ValueError(
                    f"The input_size of down's weight = "
                    f"{intermediate_size_per_partition} is not divisible by "
                    f"weight quantization block_k = {block_k}.")

        # WEIGHTS
        w13_weight = torch.nn.Parameter(torch.empty(
            num_experts,
            2 * intermediate_size_per_partition,
            hidden_size,
            dtype=params_dtype),
                                        requires_grad=False)
        layer.register_parameter("w13_weight", w13_weight)
        set_weight_attrs(w13_weight, extra_weight_attrs)

        w2_weight = torch.nn.Parameter(torch.empty(
            num_experts,
            hidden_size,
            intermediate_size_per_partition,
            dtype=params_dtype),
                                       requires_grad=False)
        layer.register_parameter("w2_weight", w2_weight)
        set_weight_attrs(w2_weight, extra_weight_attrs)

        # WEIGHT_SCALES
        if not self.block_quant:
            # Allocate 2 scales for w1 and w3 respectively.
            # They will be combined to a single scale after weight loading.
            w13_weight_scale = torch.nn.Parameter(torch.ones(
                num_experts, 2, dtype=torch.float32),
                                                  requires_grad=False)
            w2_weight_scale = torch.nn.Parameter(torch.ones(
                num_experts, dtype=torch.float32),
                                                 requires_grad=False)
            layer.register_parameter("w13_weight_scale", w13_weight_scale)
            layer.register_parameter("w2_weight_scale", w2_weight_scale)
        else:
            w13_weight_scale = torch.nn.Parameter(
                torch.ones(
                    num_experts,
                    2 * ((intermediate_size_per_partition + block_n - 1) //
                         block_n),
                    (hidden_size + block_k - 1) // block_k,
                    dtype=torch.float32,
                ),
                requires_grad=False,
            )
            w2_weight_scale = torch.nn.Parameter(
                torch.ones(
                    num_experts,
                    (hidden_size + block_n - 1) // block_n,
                    (intermediate_size_per_partition + block_k - 1) // block_k,
                    dtype=torch.float32,
                ),
                requires_grad=False,
            )
            layer.register_parameter("w13_weight_scale_inv", w13_weight_scale)
            layer.register_parameter("w2_weight_scale_inv", w2_weight_scale)
            assert self.quant_config.activation_scheme == "dynamic"

        # Add the quantization method used (per tensor/grouped/channel)
        # to ensure the weight scales are loaded in properly
        extra_weight_attrs.update(
            {"quant_method": FusedMoeWeightScaleSupported.BLOCK.
             value} if self.block_quant else
            {"quant_method": FusedMoeWeightScaleSupported.TENSOR.value})
        # If loading fp8 checkpoint, pass the weight loaders.
        # If loading an fp16 checkpoint, do not (we will quantize in
        #   process_weights_after_loading()
        if self.quant_config.is_checkpoint_fp8_serialized:
            set_weight_attrs(w13_weight_scale, extra_weight_attrs)
            set_weight_attrs(w2_weight_scale, extra_weight_attrs)

        # INPUT_SCALES
        if self.quant_config.activation_scheme == "static":
            if not self.quant_config.is_checkpoint_fp8_serialized:
                raise ValueError(
                    "Found static activation scheme for checkpoint that "
                    "was not serialized fp8.")

            w13_input_scale = torch.nn.Parameter(torch.ones(
                num_experts, dtype=torch.float32),
                                                 requires_grad=False)
            layer.register_parameter("w13_input_scale", w13_input_scale)
            set_weight_attrs(w13_input_scale, extra_weight_attrs)

            w2_input_scale = torch.nn.Parameter(torch.ones(
                num_experts, dtype=torch.float32),
                                                requires_grad=False)
            layer.register_parameter("w2_input_scale", w2_input_scale)
            set_weight_attrs(w2_input_scale, extra_weight_attrs)

        else:
            layer.w13_input_scale = None
            layer.w2_input_scale = None

    def process_weights_after_loading(self, layer: Module) -> None:
        # Lazy import to avoid importing triton too early.
        from vllm.model_executor.layers.fused_moe.rocm_aiter_fused_moe import (
            is_rocm_aiter_moe_enabled, shuffle_weights)

        self.rocm_aiter_moe_enabled = is_rocm_aiter_moe_enabled()

        # TODO (rob): refactor block quant into separate class.
        if self.block_quant:
            assert self.quant_config.activation_scheme == "dynamic"
            if current_platform.is_fp8_fnuz():
                w13_weight, w13_weight_scale_inv, w13_input_scale = \
                    normalize_e4m3fn_to_e4m3fnuz(
                        layer.w13_weight, layer.w13_weight_scale_inv,
                        layer.w13_input_scale)
                w2_weight, w2_weight_scale_inv, w2_input_scale = \
                    normalize_e4m3fn_to_e4m3fnuz(
                        layer.w2_weight, layer.w2_weight_scale_inv,
                        layer.w2_input_scale)
            elif self.flashinfer_moe_enabled:
                # NOTE: weights have to be swapped since the activation is
                # applied on different half for flashinfer vs vllm
                w13_weight = _swap_w13_to_w31(layer.w13_weight.data)
                w13_weight_scale_inv = _swap_w13_to_w31(
                    layer.w13_weight_scale_inv.data)
                w2_weight = layer.w2_weight.data
                w2_weight_scale_inv = layer.w2_weight_scale_inv.data
            else:
                w13_weight = layer.w13_weight.data
                w13_weight_scale_inv = layer.w13_weight_scale_inv.data
                w2_weight = layer.w2_weight
                w2_weight_scale_inv = layer.w2_weight_scale_inv

            # torch.compile() cannot use Parameter subclasses.
            layer.w13_weight = Parameter(w13_weight, requires_grad=False)
            layer.w13_weight_scale_inv = Parameter(w13_weight_scale_inv,
                                                   requires_grad=False)
            layer.w2_weight = Parameter(w2_weight, requires_grad=False)
            layer.w2_weight_scale_inv = Parameter(w2_weight_scale_inv,
                                                  requires_grad=False)
            if self.rocm_aiter_moe_enabled:
                # reshaping weights is required for aiter moe kernel.
                shuffled_w13, shuffled_w2 = shuffle_weights(
                    layer.w13_weight.data, layer.w2_weight.data)

                layer.w13_weight = torch.nn.Parameter(shuffled_w13,
                                                      requires_grad=False)
                layer.w2_weight = torch.nn.Parameter(shuffled_w2,
                                                     requires_grad=False)

            # DeepGemm scales need to be transposed and aligned.  We try to do
            # it ahead of time for performance reasons.
            if self.allow_deep_gemm and not is_blackwell_deep_gemm_used():
                # Lazy import to avoid CUDA initialization problems.
                if _is_col_major(layer.w13_weight_scale_inv):
                    layer.w13_weight_scale_inv = \
                        get_col_major_tma_aligned_tensor(layer.w13_weight_scale_inv).contiguous()
                if _is_col_major(layer.w2_weight_scale_inv):
                    layer.w2_weight_scale_inv = \
                        get_col_major_tma_aligned_tensor(layer.w2_weight_scale_inv).contiguous()

        # If checkpoint is fp16, quantize in place.
        elif not self.quant_config.is_checkpoint_fp8_serialized:
            fp8_dtype = current_platform.fp8_dtype()
            w13_weight = torch.empty_like(layer.w13_weight.data,
                                          dtype=fp8_dtype)
            w2_weight = torch.empty_like(layer.w2_weight.data, dtype=fp8_dtype)

            # Re-initialize w13_scale because we directly quantize
            # merged w13 weights and generate a single scaling factor.
            layer.w13_weight_scale = torch.nn.Parameter(torch.ones(
                layer.local_num_experts,
                dtype=torch.float32,
                device=w13_weight.device),
                                                        requires_grad=False)
            for expert in range(layer.local_num_experts):
                w13_weight[expert, :, :], layer.w13_weight_scale[
                    expert] = ops.scaled_fp8_quant(
                        layer.w13_weight.data[expert, :, :])
                w2_weight[expert, :, :], layer.w2_weight_scale[
                    expert] = ops.scaled_fp8_quant(
                        layer.w2_weight.data[expert, :, :])
            layer.w13_weight = torch.nn.Parameter(w13_weight,
                                                  requires_grad=False)
            layer.w2_weight = torch.nn.Parameter(w2_weight,
                                                 requires_grad=False)
            if self.rocm_aiter_moe_enabled:
                # reshaping weights is required for aiter moe kernel.
                shuffled_w13, shuffled_w2 = shuffle_weights(
                    layer.w13_weight, layer.w2_weight)

                layer.w13_weight = torch.nn.Parameter(shuffled_w13,
                                                      requires_grad=False)
                layer.w2_weight = torch.nn.Parameter(shuffled_w2,
                                                     requires_grad=False)
        # If checkpoint is fp8, we need to handle that the
        # MoE kernels require single activation scale and single weight
        # scale for w13 per expert.
        else:
            # Fp8 moe kernels require a single activation scale.
            # We take the max of all the scales in case they differ.
            if self.quant_config.activation_scheme == "static":
                if (layer.w13_input_scale is None
                        or layer.w2_input_scale is None):
                    raise ValueError(
                        "QuantConfig has static quantization, but found "
                        "activation scales are None.")
                if (not all_close_1d(layer.w13_input_scale)
                        or not all_close_1d(layer.w2_input_scale)):
                    logger.warning_once(
                        "Found input_scales that are not equal for "
                        "fp8 MoE layer. Using the maximum across experts "
                        "for each layer.")
                layer.w13_input_scale = torch.nn.Parameter(
                    layer.w13_input_scale.max(), requires_grad=False)
                layer.w2_input_scale = torch.nn.Parameter(
                    layer.w2_input_scale.max(), requires_grad=False)
            if current_platform.is_fp8_fnuz():
                # Normalize the weights and scales
                w13_weight, w13_weight_scale, w13_input_scale = \
                    normalize_e4m3fn_to_e4m3fnuz(
                        layer.w13_weight, layer.w13_weight_scale,
                        layer.w13_input_scale)
                w2_weight, w2_weight_scale, w2_input_scale = \
                    normalize_e4m3fn_to_e4m3fnuz(
                        layer.w2_weight, layer.w2_weight_scale,
                        layer.w2_input_scale)
                # Reset the parameter
                layer.w13_weight = torch.nn.Parameter(w13_weight,
                                                      requires_grad=False)
                layer.w13_weight_scale = torch.nn.Parameter(
                    w13_weight_scale, requires_grad=False)
                if w13_input_scale is not None:
                    layer.w13_input_scale = torch.nn.Parameter(
                        w13_input_scale, requires_grad=False)
                layer.w2_weight = torch.nn.Parameter(w2_weight,
                                                     requires_grad=False)
                layer.w2_weight_scale = torch.nn.Parameter(w2_weight_scale,
                                                           requires_grad=False)
                if w2_input_scale is not None:
                    layer.w2_input_scale = torch.nn.Parameter(
                        w2_input_scale, requires_grad=False)

            # Fp8 moe kernel needs single weight scale for w13 per expert.
            # We take the max then dequant and requant each expert.
            assert layer.w13_weight_scale is not None
            shard_size = layer.intermediate_size_per_partition
            max_w13_scales = layer.w13_weight_scale.max(dim=1).values
            for expert_id in range(layer.local_num_experts):
                start = 0
                for shard_id in range(2):
                    dq_weight = per_tensor_dequantize(
                        layer.w13_weight[expert_id][start:start +
                                                    shard_size, :],
                        layer.w13_weight_scale[expert_id][shard_id])
                    layer.w13_weight[expert_id][
                        start:start + shard_size, :], _ = ops.scaled_fp8_quant(
                            dq_weight, max_w13_scales[expert_id])
                    start += shard_size

            if self.rocm_aiter_moe_enabled:
                shuffled_w13, shuffled_w2 = shuffle_weights(
                    layer.w13_weight, layer.w2_weight)

                layer.w13_weight = torch.nn.Parameter(shuffled_w13,
                                                      requires_grad=False)
                layer.w2_weight = torch.nn.Parameter(shuffled_w2,
                                                     requires_grad=False)

            layer.w13_weight_scale = torch.nn.Parameter(max_w13_scales,
                                                        requires_grad=False)

        if self.use_marlin:
            prepare_moe_fp8_layer_for_marlin(layer, False)
            # Activations not quantized for marlin.
            del layer.w13_input_scale
            del layer.w2_input_scale

        if (not self.rocm_aiter_moe_enabled
                and self.allow_cutlass_block_scaled_grouped_gemm):
            device = w13_weight.device
            layer.ab_strides1 = torch.full((layer.local_num_experts, ),
                                           layer.hidden_size,
                                           device=device,
                                           dtype=torch.int64)
            layer.c_strides1 = torch.full(
                (layer.local_num_experts, ),
                2 * layer.intermediate_size_per_partition,
                device=device,
                dtype=torch.int64)
            layer.ab_strides2 = torch.full(
                (layer.local_num_experts, ),
                layer.intermediate_size_per_partition,
                device=device,
                dtype=torch.int64)
            layer.c_strides2 = torch.full((layer.local_num_experts, ),
                                          layer.hidden_size,
                                          device=device,
                                          dtype=torch.int64)
            if current_platform.is_device_capability(90):
                layer.w13_weight_scale_inv = Parameter(
                    layer.w13_weight_scale_inv.transpose(1, 2).contiguous(),
                    requires_grad=False)
                layer.w2_weight_scale_inv = Parameter(
                    layer.w2_weight_scale_inv.transpose(1, 2).contiguous(),
                    requires_grad=False)

        if is_blackwell_deep_gemm_used():
            assert layer.weight_block_size is not None
            # Re-quantise the expert weights so their scales are UE8M0.
            block_sz = tuple(layer.weight_block_size)
            requant_weight_ue8m0_inplace(
                layer.w13_weight.data,
                layer.w13_weight_scale_inv.data,
                block_sz,
            )
            requant_weight_ue8m0_inplace(
                layer.w2_weight.data,
                layer.w2_weight_scale_inv.data,
                block_sz,
            )

            # Ensure column-major TMA alignment expected by DeepGEMM.
            if _is_col_major(layer.w13_weight_scale_inv):
                layer.w13_weight_scale_inv = get_col_major_tma_aligned_tensor(
                    layer.w13_weight_scale_inv).contiguous()
            if _is_col_major(layer.w2_weight_scale_inv):
                layer.w2_weight_scale_inv = get_col_major_tma_aligned_tensor(
                    layer.w2_weight_scale_inv).contiguous()

    def select_gemm_impl(
        self,
        prepare_finalize: FusedMoEPrepareAndFinalize,
        moe: FusedMoEConfig,
    ) -> FusedMoEPermuteExpertsUnpermute:
        from vllm.model_executor.layers.fused_moe import (
            BatchedTritonOrDeepGemmExperts, TritonOrDeepGemmExperts)

        assert not self.use_marlin and not self.rocm_aiter_moe_enabled, (
            "Marlin and ROCm AITER are not supported with all2all yet.")

        if (prepare_finalize.activation_format ==
                FusedMoEActivationFormat.BatchedExperts):
            max_num_tokens_per_rank = (
                prepare_finalize.max_num_tokens_per_rank())
            assert max_num_tokens_per_rank is not None
            logger.debug(
                "BatchedTritonOrDeepGemmExperts(%s): "
                "max_tokens_per_rank=%s, block_size=%s, per_act_token=%s",
                self.__class__.__name__, max_num_tokens_per_rank,
                self.quant_config.weight_block_size, False)
            return BatchedTritonOrDeepGemmExperts(
                max_num_tokens=max_num_tokens_per_rank,
                num_dispatchers=prepare_finalize.num_dispatchers(),
                use_fp8_w8a8=True,
                block_shape=self.quant_config.weight_block_size,
                per_act_token_quant=False,
                allow_deep_gemm=self.allow_deep_gemm,
            )
        else:
            logger.debug(
                "TritonOrDeepGemmExperts(%s): block_size=%s, per_act_token=%s",
                self.__class__.__name__, self.quant_config.weight_block_size,
                False)
            return TritonOrDeepGemmExperts(
                use_fp8_w8a8=True,
                block_shape=self.quant_config.weight_block_size,
                allow_deep_gemm=self.allow_deep_gemm,
            )

    def apply(
        self,
        layer: torch.nn.Module,
        x: torch.Tensor,
        router_logits: torch.Tensor,
        top_k: int,
        renormalize: bool,
        use_grouped_topk: bool = False,
        topk_group: Optional[int] = None,
        num_expert_group: Optional[int] = None,
        global_num_experts: int = -1,
        expert_map: Optional[torch.Tensor] = None,
        custom_routing_function: Optional[Callable] = None,
        scoring_func: str = "softmax",
        e_score_correction_bias: Optional[torch.Tensor] = None,
        apply_router_weight_on_input: bool = False,
        activation: str = "silu",
        enable_eplb: bool = False,
        expert_load_view: Optional[torch.Tensor] = None,
        logical_to_physical_map: Optional[torch.Tensor] = None,
        logical_replica_count: Optional[torch.Tensor] = None,
    ) -> torch.Tensor:
        if enable_eplb:
            assert expert_load_view is not None
            assert logical_to_physical_map is not None
            assert logical_replica_count is not None
            assert isinstance(layer, FusedMoE)
        if not self.flashinfer_moe_enabled:
            topk_weights, topk_ids = FusedMoE.select_experts(
                hidden_states=x,
                router_logits=router_logits,
                use_grouped_topk=use_grouped_topk,
                top_k=top_k,
                renormalize=renormalize,
                topk_group=topk_group,
                num_expert_group=num_expert_group,
                custom_routing_function=custom_routing_function,
                scoring_func=scoring_func,
                e_score_correction_bias=e_score_correction_bias,
                indices_type=self.topk_indices_dtype,
                enable_eplb=enable_eplb,
                expert_map=expert_map,
                expert_load_view=expert_load_view,
                logical_to_physical_map=logical_to_physical_map,
                logical_replica_count=logical_replica_count,
            )

        if self.rocm_aiter_moe_enabled:
            from vllm.model_executor.layers.fused_moe.rocm_aiter_fused_moe import (  # noqa: E501
                rocm_aiter_fused_experts)
            return rocm_aiter_fused_experts(
                x,
                layer.w13_weight,
                layer.w2_weight,
                topk_weights=topk_weights,
                topk_ids=topk_ids,
                activation=activation,
                use_fp8_w8a8=True,
                apply_router_weight_on_input=apply_router_weight_on_input,
                w1_scale=(layer.w13_weight_scale_inv
                          if self.block_quant else layer.w13_weight_scale),
                w2_scale=(layer.w2_weight_scale_inv
                          if self.block_quant else layer.w2_weight_scale),
                a1_scale=layer.w13_input_scale,
                a2_scale=layer.w2_input_scale,
                block_shape=self.quant_config.weight_block_size,
                expert_map=expert_map)
        elif self.allow_cutlass_block_scaled_grouped_gemm:
            from vllm.model_executor.layers.fused_moe.cutlass_moe import (
                block_scaled_cutlass_moe_fp8)
            block_shape = self.quant_config.weight_block_size
            assert block_shape is not None, "block_shape must not be None for blockwise MoE"  #noqa: E501
            return block_scaled_cutlass_moe_fp8(
                x,
                layer.w13_weight,
                layer.w2_weight,
                topk_weights,
                topk_ids,
                layer.w13_weight_scale_inv,
                layer.w2_weight_scale_inv,
                block_shape,
                layer.ab_strides1,
                layer.ab_strides2,
                layer.c_strides1,
                layer.c_strides2,
                activation,
                layer.w13_input_scale,
                layer.w2_input_scale,
                expert_map,
                apply_router_weight_on_input,
                global_num_experts=(global_num_experts if global_num_experts
                                    != -1 else layer.w13_weight.shape[0]),
                per_act_block=(layer.w13_input_scale is None
                               or layer.w13_input_scale.shape[0] == 1))
        elif self.use_marlin:
            assert activation == "silu", (
                f"{activation} not supported for Marlin MoE.")
            return torch.ops.vllm.fused_marlin_moe(
                x,
                layer.w13_weight,
                layer.w2_weight,
                layer.w13_weight_scale,
                layer.w2_weight_scale,
                router_logits,
                topk_weights,
                topk_ids,
                quant_type_id=scalar_types.float8_e4m3fn.id,
                apply_router_weight_on_input=apply_router_weight_on_input,
                global_num_experts=global_num_experts,
                expert_map=expert_map)
        elif self.flashinfer_moe_enabled:
            # Currently only work with DS models
            assert self.block_quant
            assert (renormalize and use_grouped_topk
                    and scoring_func == 'sigmoid'
                    and custom_routing_function is None)
            assert activation == "silu"
            return torch.ops.vllm.flashinfer_fused_moe_blockscale_fp8(
                routing_logits=router_logits.to(torch.float32),
                routing_bias=e_score_correction_bias,
                x=x,
                w13_weight=layer.w13_weight,
                w13_weight_scale_inv=layer.w13_weight_scale_inv,
                w2_weight=layer.w2_weight,
                w2_weight_scale_inv=layer.w2_weight_scale_inv,
                global_num_experts=global_num_experts,
                top_k=top_k,
                num_expert_group=num_expert_group,
                topk_group=topk_group,
                intermediate_size=layer.intermediate_size_per_partition,
                expert_offset=layer.ep_rank * layer.local_num_experts,
                local_num_experts=layer.local_num_experts,
                block_shape=self.quant_config.weight_block_size,
                routed_scaling=1.0,
            )
        else:
            return self.fused_experts(
                hidden_states=x,
                w1=layer.w13_weight,
                w2=layer.w2_weight,
                topk_weights=topk_weights,
                topk_ids=topk_ids,
                inplace=False,
                activation=activation,
                global_num_experts=global_num_experts,
                apply_router_weight_on_input=apply_router_weight_on_input,
                expert_map=expert_map,
                w1_scale=(layer.w13_weight_scale_inv
                          if self.block_quant else layer.w13_weight_scale),
                w2_scale=(layer.w2_weight_scale_inv
                          if self.block_quant else layer.w2_weight_scale),
                a1_scale=layer.w13_input_scale,
                a2_scale=layer.w2_input_scale,
            )


class Fp8KVCacheMethod(BaseKVCacheMethod):
    """
    Supports loading kv-cache scaling factors from FP8 checkpoints.
    """

    def __init__(self, quant_config: Fp8Config):
        super().__init__(quant_config)<|MERGE_RESOLUTION|>--- conflicted
+++ resolved
@@ -479,22 +479,12 @@
         self.quant_config = quant_config
         self.block_quant = self.quant_config.weight_block_size is not None
 
-<<<<<<< HEAD
-=======
         self.flashinfer_moe_enabled = False
         if envs.VLLM_USE_FLASHINFER_MOE_FP8 and has_flashinfer_moe():
             logger.info_once(
                 "Using FlashInfer MoE FP8 kernels for Fp8MoEMethod.")
             self.flashinfer_moe_enabled = True
-        # For GPUs that lack FP8 hardware support, we can leverage the Marlin
-        # kernel for fast weight-only FP8 quantization
-        self.use_marlin = (not current_platform.has_device_capability(89)
-                           or envs.VLLM_TEST_FORCE_FP8_MARLIN)
-        # Disable marlin for rocm
-        if current_platform.is_rocm():
-            self.use_marlin = False
-
->>>>>>> d9784107
+
         # Check for DeepGemm support.
         self.allow_deep_gemm = False
         if envs.VLLM_USE_DEEP_GEMM:
