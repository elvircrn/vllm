--- conflicted
+++ resolved
@@ -336,19 +336,14 @@
                 and self._is_fp8_w8a8(weight_quant, input_quant)
                 and not is_block_quant)
 
-<<<<<<< HEAD
-    def _is_fp8_w8a16(self, weight_quant: QuantizationArgs,
-                      input_quant: QuantizationArgs) -> bool:
-=======
-    def _is_fp8_w8a8_sm100(self, weight_quant: BaseModel,
-                           input_quant: BaseModel) -> bool:
+    def _is_fp8_w8a8_sm100(self, weight_quant: QuantizationArgs,
+                           input_quant: QuantizationArgs) -> bool:
         return (self._check_scheme_supported(
             100, error=False, match_exact=True)
                 and self._is_fp8_w8a8(weight_quant, input_quant))
 
-    def _is_fp8_w8a16(self, weight_quant: BaseModel,
-                      input_quant: BaseModel) -> bool:
->>>>>>> 35366ae5
+    def _is_fp8_w8a16(self, weight_quant: QuantizationArgs,
+                      input_quant: QuantizationArgs) -> bool:
         # Confirm weights quantized.
         if weight_quant is None:
             return False
