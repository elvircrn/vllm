--- conflicted
+++ resolved
@@ -539,11 +539,6 @@
             w2_scale=layer.w2_weight_scale,
             a1_scale=layer.w13_input_scale,
             a2_scale=layer.w2_input_scale,
-<<<<<<< HEAD
-=======
-            out_dtype=x.dtype,
-            expert_map=expert_map,
->>>>>>> 8b464d96
             apply_router_weight_on_input=apply_router_weight_on_input,
             expert_map=expert_map,
         )
