--- conflicted
+++ resolved
@@ -11,15 +11,11 @@
 from vllm.model_executor.layers.fused_moe.config import FusedMoEQuantConfig
 from vllm.model_executor.layers.fused_moe.prepare_finalize import (
     MoEPrepareAndFinalizeNoEP)
-<<<<<<< HEAD
-from vllm.model_executor.layers.fused_moe.utils import _fp8_perm, _resize_cache
 from vllm.model_executor.layers.quantization.utils.fp8_utils import (
     per_token_group_quant_fp8)
-=======
 from vllm.model_executor.layers.fused_moe.utils import (_fp8_perm,
                                                         _fp8_quantize,
                                                         _resize_cache)
->>>>>>> 923147b5
 from vllm.scalar_type import scalar_types
 
 logger = init_logger(__name__)
@@ -682,18 +678,10 @@
     fn = mk.FusedMoEModularKernel(
         MoEPrepareAndFinalizeNoEP(),
         CutlassExpertsFp8(
-<<<<<<< HEAD
-            max_experts_per_worker=(global_num_experts if global_num_experts
-                                    != -1 else w1_q.size(0)),
-            out_dtype=out_dtype,
-            per_act_token=per_act_token,
-            per_out_ch=per_out_ch,
-=======
             max_experts_per_worker=num_experts,
             out_dtype=a.dtype,
             per_act_token_quant=per_act_token,
             per_out_ch_quant=per_out_ch,
->>>>>>> 923147b5
             use_batched_format=False,
         ),
     )
