# SPDX-License-Identifier: Apache-2.0

import importlib
from abc import abstractmethod
from dataclasses import dataclass
from enum import Enum
from typing import Callable, Optional

import torch
import torch.nn.functional as F
from compressed_tensors.quantization import (QuantizationStrategy,
                                             QuantizationType)
from torch.nn.parameter import UninitializedParameter

import vllm.envs as envs
from vllm.config import ParallelConfig, get_current_vllm_config
from vllm.distributed import (get_dp_group, get_ep_group,
                              get_tensor_model_parallel_rank,
                              get_tensor_model_parallel_world_size,
                              tensor_model_parallel_all_reduce)
from vllm.forward_context import ForwardContext, get_forward_context
from vllm.logger import init_logger
from vllm.model_executor.custom_op import CustomOp
from vllm.model_executor.layers.fused_moe.rocm_aiter_fused_moe import (
    is_rocm_aiter_moe_enabled)
from vllm.model_executor.layers.quantization.base_config import (
    QuantizationConfig, QuantizeMethodBase)
from vllm.model_executor.utils import set_weight_attrs
from vllm.platforms import current_platform
from vllm.platforms.interface import CpuArchEnum
from vllm.utils import direct_register_custom_op

has_pplx = importlib.util.find_spec("pplx_kernels") is not None

if current_platform.is_cuda_alike():
    from .fused_batched_moe import (BatchedPrepareAndFinalize,
                                    BatchedTritonExperts)
    from .fused_moe import TritonExperts, fused_experts
    from .modular_kernel import (FusedMoEModularKernel,
                                 FusedMoEPermuteExpertsUnpermute,
                                 FusedMoEPrepareAndFinalize)
    if has_pplx:
        from .pplx_prepare_finalize import PplxPrepareAndFinalize
else:
    fused_experts = None  # type: ignore
    FusedMoEPermuteExpertsUnpermute = None  # type: ignore
    FusedMoEPrepareAndFinalize = None  # type: ignore
if is_rocm_aiter_moe_enabled():
    from vllm.model_executor.layers.fused_moe.rocm_aiter_fused_moe import (  # noqa: E501
        rocm_aiter_biased_group_topk as grouped_topk)
else:
    from vllm.model_executor.layers.fused_moe.fused_moe import grouped_topk
if current_platform.is_tpu():
    from .moe_pallas import fused_moe as fused_moe_pallas
else:
    fused_moe_pallas = None  # type: ignore
logger = init_logger(__name__)

# Note: this limit is somewhat arbitrary and might be changed later.
# The size of the activations will be E x MOE_DP_CHUNK_SIZE x hidden_dim.
MOE_DP_CHUNK_SIZE = 256


@dataclass
class FusedMoEParallelConfig:
    tp_size: int
    dp_size: int
    ep_size: int
    tp_rank: int
    dp_rank: int
    ep_rank: int

    use_ep: bool  # whether to use EP or not

    @property
    def use_pplx_kernels(self):
        return self.dp_size > 1 and self.use_ep and \
             envs.VLLM_ALL2ALL_BACKEND == "pplx"

    @staticmethod
    def make(tp_size_: int, dp_size_: int,
             vllm_parallel_config: ParallelConfig) -> "FusedMoEParallelConfig":
        """
        Determine MoE parallel configuration. Based on the input tp_size_,
        dp_size_, ep_size_ and vllm's parallel config, determine what
        level's of parallelism to use in the fused moe layer.

        Args:
            tp_size_ (int): tp_size passed into the FusedMoE constructor.
            dp_size_ (int): dp_size passed into the FusedMoE constructor.
            ep_size_ (int): ep_size passed into the FusedMoE constructor.
            vllm_parallel_config (ParallelConfig): vllm's parallel config
            object.

        Examples:
        When there is no parallelism requested, i.e. tp_size_ = dp_size_ = 1,
        we simply return the sizes unaltered and the ranks set to 0.

        Expert Parallelism is considered only when either dp_size_ or tp_size_
        is non trivial.

        When TP = 2, DP = 1 and EP = False, the configuration on different
        devices,
            - device 0 : TP = {2, 0} DP = {1, 0} EP = {1, 0} //
                         legend : {size, rank}
            - device 1 : TP = {2, 1} DP = {1, 0} EP = {1, 0}
            - Comment : Tensors are sharded across 2 devices.

        When TP = 1, DP = 2 and EP = False, the configuration on different
        devices,
            - device 0 : TP = {2, 0} DP = {2, 0} EP = {1, 0}
            - device 1 : TP = {2, 1} DP = {2, 1} EP = {1, 0}
            - Comment: There are 2 engine instances and the tensors are sharded
              across 2 decvices.

        When TP = 2, DP = 2 and EP = False, the configuration on different
        devices,
            - device 0: TP = {4, 0} DP = {2, 0} EP = {1, 0}
            - device 1: TP = {4, 1} DP = {2, 0} EP = {1, 0}
            - device 2: TP = {4, 2} DP = {2, 1} EP = {1, 0}
            - device 3: TP = {4, 3} DP = {2, 1} EP = {1, 0}
            - Comment: There are 2 engine instances and the tensors are sharded
              across 4 devices.

        When, TP = 2, DP = 1 and EP = True, the configuration on different
        devices,
            - device 0: TP = {1, 0} DP = {1, 0} EP = {2, 0}
            - device 1: TP = {1, 0} DP = {1, 0} EP = {2, 1}
            - Comment: The experts are split between the 2 devices.

        When, TP = 1, DP = 2 and EP = True, the configuration on different
        devices,
            - device 0: TP = {1, 0} DP = {2, 0} EP = {2, 0}
            - device 1: TP = {1, 0} DP = {2, 1} EP = {2, 1}
            - Comment: There are 2 engine instances and the experts are split
              between the 2 devices.

        When TP = 2, DP = 2 and EP = True, the configuration on different
        devices,
            - device 0: TP = {1, 0} DP = {2, 0} EP = {4, 0}
            - device 1: TP = {1, 0} DP = {2, 0} EP = {4, 1}
            - device 2: TP = {1, 0} DP = {2, 1} EP = {4, 2}
            - device 3: TP = {1, 0} DP = {2, 1} EP = {4, 3}
            - Comment: There are 2 engine instances and the experts are split
              between the 4 devices.
        """

        def flatten_tp_across_dp(dp_rank: int):
            tp_rank = 0 if tp_size_ == 1 else get_tensor_model_parallel_rank()
            # There are actually dp_size_ * tp_size_ devices. Update tp_size
            # and tp_rank so we shard across all devices.
            tp_size = dp_size_ * tp_size_
            tp_rank = dp_rank * tp_size_ + tp_rank
            return tp_size, tp_rank

        use_ep = (dp_size_ * tp_size_ > 1
                  and vllm_parallel_config.enable_expert_parallel)

        dp_size = dp_size_
        dp_rank = get_dp_group().rank_in_group if dp_size > 1 else 0
        tp_size, tp_rank = flatten_tp_across_dp(dp_rank)

        if not use_ep:
            return FusedMoEParallelConfig(tp_size=tp_size,
                                          tp_rank=tp_rank,
                                          dp_size=dp_size,
                                          dp_rank=dp_rank,
                                          ep_size=1,
                                          ep_rank=0,
                                          use_ep=False)
        # DP + EP / TP + EP / DP + TP + EP
        assert use_ep
        # In EP, each device owns a set of experts fully. There is no tensor
        # parallel update tp_size, tp_rank, ep_size and ep_rank to reflect that.
        ep_size = tp_size
        ep_rank = tp_rank
        return FusedMoEParallelConfig(tp_size=1,
                                      tp_rank=0,
                                      dp_size=dp_size,
                                      dp_rank=dp_rank,
                                      ep_size=ep_size,
                                      ep_rank=ep_rank,
                                      use_ep=True)


# Adapted from pplx-kernels tests/all_to_all_utils.py
@dataclass
class MoEConfig:
    num_experts: int
    experts_per_token: int
    hidden_dim: int

    num_local_experts: int
    moe_parallel_config: FusedMoEParallelConfig

    in_dtype: torch.dtype  # The activation type.
    quant_dtype: torch.dtype = None

    # TODO: add more quantization params, blocked, per-token, etc.
    block_size: int = 128

    max_num_tokens: int = MOE_DP_CHUNK_SIZE

    @property
    def tp_size(self):
        return self.moe_parallel_config.tp_size

    @property
    def dp_size(self):
        return self.moe_parallel_config.dp_size

    @property
    def ep_size(self):
        return self.moe_parallel_config.ep_size

    @property
    def tp_rank(self):
        return self.moe_parallel_config.tp_rank

    @property
    def dp_rank(self):
        return self.moe_parallel_config.dp_rank

    @property
    def ep_rank(self):
        return self.moe_parallel_config.ep_rank

    @property
    def use_ep(self):
        return self.moe_parallel_config.use_ep

    @property
    def use_pplx_kernels(self):
        return self.moe_parallel_config.use_pplx_kernels


class FusedMoeWeightScaleSupported(Enum):
    TENSOR = "tensor"
    CHANNEL = "channel"
    GROUP = "group"
    BLOCK = "block"


class FusedMoEMethodBase(QuantizeMethodBase):

    @abstractmethod
    def create_weights(self, layer: torch.nn.Module, num_experts: int,
                       hidden_size: int, intermediate_size_per_partition: int,
                       params_dtype: torch.dtype, **extra_weight_attrs):
        raise NotImplementedError

    def init_prepare_finalize(self, moe: MoEConfig,
                              quant_config: Optional[QuantizationConfig]):
        all2all_manager = get_ep_group().device_communicator.all2all_manager
        assert all2all_manager is not None

        prepare_finalize = None
        if moe.use_pplx_kernels:
            all_to_all_args = dict(
                max_num_tokens=moe.max_num_tokens,
                num_experts=moe.num_experts,
                experts_per_token=moe.experts_per_token,  # topk
                rank=all2all_manager.rank,
                world_size=all2all_manager.world_size,
                # dp_size actually means tp_size, bug in pplx kernels
                dp_size=all2all_manager.tp_group.world_size,
                hidden_dim=moe.hidden_dim,
                hidden_dim_bytes=moe.hidden_dim * moe.in_dtype.itemsize,
                # For blocked per token: set to
                #   ceil_div(hidden_dim, block_size) * sizeof(float32)
                # For per-token: set to sizeof(float32)
                hidden_dim_scale_bytes=(0 if moe.in_dtype.itemsize != 1 else (
                    (moe.hidden_dim + moe.block_size - 1) // moe.block_size *
                    torch.float32.itemsize)),
                group_name=all2all_manager.cpu_group.group_name,
            )

            handle = all2all_manager.get_handle(all_to_all_args)

            prepare_finalize = PplxPrepareAndFinalize(
                handle,
                max_num_tokens=moe.max_num_tokens,
                world_size=all2all_manager.world_size,
                rank=all2all_manager.rank,
                # dp_size actually means tp_size, bug in pplx kernels
                dp_size=all2all_manager.tp_group.world_size,
                quant_dtype=moe.in_dtype,
            )

        if prepare_finalize is not None:
            experts = self.select_gemm_impl(prepare_finalize)
            self.fused_experts = FusedMoEModularKernel(
                prepare_finalize,
                experts,
            )

    def select_gemm_impl(
        self, prepare_finalize: Optional[FusedMoEPrepareAndFinalize]
    ) -> FusedMoEPermuteExpertsUnpermute:
        # based on the all2all implementation, select the appropriate
        # gemm implementation
        raise NotImplementedError(
            "Subclass must select appropriate gemm implementation"
            " based on the prepare_finalize")

    @abstractmethod
    def apply(
        self,
        layer: torch.nn.Module,
        x: torch.Tensor,
        router_logits: torch.Tensor,
        top_k: int,
        renormalize: bool,
        use_grouped_topk: bool = False,
        topk_group: Optional[int] = None,
        num_expert_group: Optional[int] = None,
        global_num_experts: int = -1,
        expert_map: Optional[torch.Tensor] = None,
        custom_routing_function: Optional[Callable] = None,
        scoring_func: str = "softmax",
        e_score_correction_bias: Optional[torch.Tensor] = None,
        apply_router_weight_on_input: bool = False,
        activation: str = "silu",
    ) -> torch.Tensor:
        raise NotImplementedError


<<<<<<< HEAD
class AllToAllCache:

    def __init__(self):
        self._cache: WeakValueDictionary = WeakValueDictionary()
        self._lock = threading.RLock()  # Reentrant lock for thread safety

    def destroy(self):
        with self._lock:
            # TODO: can we do del self._cache?
            for _, a2a in self._cache.items():
                a2a.destroy()

    def get_or_create(self, **kwargs):
        assert has_pplx
        import pplx_kernels as pplx

        # Create a hashable key from the kwargs
        key = tuple(sorted((k, v) for k, v in kwargs.items()))

        with self._lock:
            instance = self._cache.get(key)
            if instance is None:
                # TODO (varun): Add support to switch to intranode
                # when all communications are within the same
                # node.
                logger.debug("Create AllToAll %s", kwargs)
                instance = pplx.AllToAll(**kwargs)
                self._cache[key] = instance
            return instance


# Global singleton
_all_to_all_cache = AllToAllCache()


# Factory function as a cleaner interface
def get_all_to_all(**kwargs):
    return _all_to_all_cache.get_or_create(**kwargs)


=======
>>>>>>> e76be065
@CustomOp.register("unquantized_fused_moe")
class UnquantizedFusedMoEMethod(FusedMoEMethodBase, CustomOp):
    """MoE method without quantization."""

    def __init__(self, moe: MoEConfig):
        super().__init__()
        self.fused_experts = fused_experts  # type: ignore
        self.moe = moe

        self.rocm_aiter_moe_enabled = is_rocm_aiter_moe_enabled()
        if self.rocm_aiter_moe_enabled:
            from .rocm_aiter_fused_moe import rocm_aiter_fused_experts
            self.rocm_aiter_fused_experts = rocm_aiter_fused_experts
        else:
            self.rocm_aiter_fused_experts = None  # type: ignore

    def select_gemm_impl(
            self, prepare_finalize: Optional[FusedMoEPrepareAndFinalize]):

        assert self.fused_experts == fused_experts

        all2all_manager = get_ep_group().device_communicator.all2all_manager
        assert all2all_manager is not None

        experts: Optional[FusedMoEPermuteExpertsUnpermute] = None

        if isinstance(prepare_finalize,
                      (BatchedPrepareAndFinalize, PplxPrepareAndFinalize)):
            logger.debug("BatchedTritonExperts %s", self.moe)
            experts = BatchedTritonExperts(
                max_num_tokens=MOE_DP_CHUNK_SIZE,
                world_size=all2all_manager.world_size,
                # dp_size actually means tp_size, bug in pplx kernels
                dp_size=all2all_manager.tp_group.world_size,
                use_fp8_w8a8=False,
                use_int8_w8a8=False,
                use_int8_w8a16=False,
                use_int4_w4a16=False,
                block_shape=None,
            )
        else:
            logger.debug("TritonExperts %s", self.moe)
            experts = TritonExperts(
                use_fp8_w8a8=False,
                use_int8_w8a8=False,
                use_int8_w8a16=False,
                use_int4_w4a16=False,
                block_shape=None,
                per_channel_quant=False,
            )
        return experts

    def create_weights(self, layer: torch.nn.Module, num_experts: int,
                       hidden_size: int, intermediate_size_per_partition: int,
                       params_dtype: torch.dtype, **extra_weight_attrs):
        # Fused gate_up_proj (column parallel)
        w13_weight = torch.nn.Parameter(torch.empty(
            num_experts,
            2 * intermediate_size_per_partition,
            hidden_size,
            dtype=params_dtype),
                                        requires_grad=False)
        layer.register_parameter("w13_weight", w13_weight)
        set_weight_attrs(w13_weight, extra_weight_attrs)

        # down_proj (row parallel)
        w2_weight = torch.nn.Parameter(torch.empty(
            num_experts,
            hidden_size,
            intermediate_size_per_partition,
            dtype=params_dtype),
                                       requires_grad=False)
        layer.register_parameter("w2_weight", w2_weight)
        set_weight_attrs(w2_weight, extra_weight_attrs)

    def _maybe_pad_weight(self, weight: torch.Tensor) -> torch.Tensor:
        # Pad the weight tensor. This is an optimization on ROCm platform, which
        # can benefit from tensors located far enough from one another in memory
        if (envs.VLLM_ROCM_MOE_PADDING and current_platform.is_rocm()
                and weight.stride(-1) == 1
                and (weight.stride(-2) * weight.element_size()) % 512 == 0):
            num_pad = 256 // weight.element_size()
            weight = F.pad(weight, (0, num_pad), "constant", 0)[..., :-num_pad]
            torch.cuda.empty_cache()
        return weight

    def process_weights_after_loading(self, layer: torch.nn.Module) -> None:
        super().process_weights_after_loading(layer)

        # Padding the weight for better performance on ROCm
        layer.w13_weight.data = self._maybe_pad_weight(layer.w13_weight.data)
        layer.w2_weight.data = self._maybe_pad_weight(layer.w2_weight.data)
        # Lazy import to avoid importing triton.
        from vllm.model_executor.layers.fused_moe.rocm_aiter_fused_moe import (
            shuffle_weights)

        if self.rocm_aiter_moe_enabled:
            # use 2stage ck moe layout
            shuffled_w13, shuffled_w2 = shuffle_weights(layer.w13_weight.data,
                                                        layer.w2_weight.data,
                                                        layout=(32, 32))

            layer.w13_weight.data = shuffled_w13
            layer.w2_weight.data = shuffled_w2

        if current_platform.is_cpu():
            if current_platform.get_cpu_architecture() == CpuArchEnum.X86:
                import intel_extension_for_pytorch as ipex
                layer.ipex_fusion = ipex.llm.modules.GatedMLPMOE(
                    layer.w13_weight,
                    layer.w2_weight,
                    use_prepack=envs.VLLM_CPU_MOE_PREPACK,
                )
            else:
                raise NotImplementedError("CPU MOE only supports x86 arch.")

    def apply(
        self,
        layer: torch.nn.Module,
        x: torch.Tensor,
        router_logits: torch.Tensor,
        top_k: int,
        renormalize: bool,
        use_grouped_topk: bool = False,
        topk_group: Optional[int] = None,
        num_expert_group: Optional[int] = None,
        global_num_experts: int = -1,
        expert_map: Optional[torch.Tensor] = None,
        custom_routing_function: Optional[Callable] = None,
        scoring_func: str = "softmax",
        e_score_correction_bias: Optional[torch.Tensor] = None,
        apply_router_weight_on_input: bool = False,
        activation: str = "silu",
    ) -> torch.Tensor:
        return self.forward(
            x=x,
            layer=layer,
            router_logits=router_logits,
            top_k=top_k,
            renormalize=renormalize,
            use_grouped_topk=use_grouped_topk,
            topk_group=topk_group,
            num_expert_group=num_expert_group,
            global_num_experts=global_num_experts,
            expert_map=expert_map,
            custom_routing_function=custom_routing_function,
            scoring_func=scoring_func,
            e_score_correction_bias=e_score_correction_bias,
            activation=activation,
            apply_router_weight_on_input=apply_router_weight_on_input)

    def forward_cuda(
        self,
        layer: torch.nn.Module,
        x: torch.Tensor,
        use_grouped_topk: bool,
        top_k: int,
        router_logits: torch.Tensor,
        renormalize: bool,
        topk_group: Optional[int] = None,
        num_expert_group: Optional[int] = None,
        global_num_experts: int = -1,
        expert_map: Optional[torch.Tensor] = None,
        custom_routing_function: Optional[Callable] = None,
        scoring_func: str = "softmax",
        e_score_correction_bias: Optional[torch.Tensor] = None,
        apply_router_weight_on_input: bool = False,
        activation: str = "silu",
    ) -> torch.Tensor:
        topk_weights, topk_ids = FusedMoE.select_experts(
            hidden_states=x,
            router_logits=router_logits,
            use_grouped_topk=use_grouped_topk,
            top_k=top_k,
            renormalize=renormalize,
            topk_group=topk_group,
            num_expert_group=num_expert_group,
            custom_routing_function=custom_routing_function,
            scoring_func=scoring_func,
            e_score_correction_bias=e_score_correction_bias,
            indices_type=torch.uint32 if self.moe.use_pplx_kernels else None)

        if self.rocm_aiter_moe_enabled:
            assert expert_map is None
            return self.rocm_aiter_fused_experts(
                hidden_states=x,
                w1=layer.w13_weight,
                w2=layer.w2_weight,
                topk_weights=topk_weights,
                topk_ids=topk_ids,
                activation=activation,
                apply_router_weight_on_input=apply_router_weight_on_input)
        else:
            return self.fused_experts(
                hidden_states=x,
                w1=layer.w13_weight,
                w2=layer.w2_weight,
                topk_weights=topk_weights,
                topk_ids=topk_ids,
                inplace=True,
                activation=activation,
                apply_router_weight_on_input=apply_router_weight_on_input,
                global_num_experts=global_num_experts,
                expert_map=expert_map,
            )

    def forward_cpu(
        self,
        layer: torch.nn.Module,
        x: torch.Tensor,
        use_grouped_topk: bool,
        top_k: int,
        router_logits: torch.Tensor,
        renormalize: bool,
        topk_group: Optional[int] = None,
        num_expert_group: Optional[int] = None,
        global_num_experts: int = -1,
        expert_map: Optional[torch.Tensor] = None,
        custom_routing_function: Optional[Callable] = None,
        scoring_func: str = "softmax",
        e_score_correction_bias: Optional[torch.Tensor] = None,
        activation: str = "silu",
        apply_router_weight_on_input: bool = False,
        **kwargs,
    ):
        assert activation == "silu", f"{activation} is not supported."
        assert apply_router_weight_on_input is False
        return layer.ipex_fusion(
            x,
            use_grouped_topk,
            top_k,
            router_logits,
            renormalize,
            topk_group,
            num_expert_group,
            custom_routing_function,
            scoring_func,
            e_score_correction_bias,
        )

    def forward_hpu(
        self,
        layer: torch.nn.Module,
        x: torch.Tensor,
        use_grouped_topk: bool,
        top_k: int,
        router_logits: torch.Tensor,
        renormalize: bool,
        topk_group: Optional[int] = None,
        num_expert_group: Optional[int] = None,
        global_num_experts: int = -1,
        expert_map: Optional[torch.Tensor] = None,
        custom_routing_function: Optional[Callable] = None,
        scoring_func: str = "softmax",
        e_score_correction_bias: Optional[torch.Tensor] = None,
        apply_router_weight_on_input: bool = False,
        activation: str = "silu",
    ) -> torch.Tensor:
        assert not use_grouped_topk
        assert num_expert_group is None
        assert topk_group is None
        assert custom_routing_function is None
        assert layer is not None
        assert apply_router_weight_on_input is False
        if scoring_func != "softmax":
            raise NotImplementedError(
                "Only softmax scoring function is supported for HPU.")
        if e_score_correction_bias is not None:
            raise NotImplementedError(
                "Expert score correction bias is not supported for HPU.")
        return layer.hpu_fused_moe(x, layer.w13_weight, layer.w2_weight,
                                   router_logits, top_k)

    def forward_tpu(
        self,
        layer: torch.nn.Module,
        x: torch.Tensor,
        use_grouped_topk: bool,
        top_k: int,
        router_logits: torch.Tensor,
        renormalize: bool,
        topk_group: Optional[int] = None,
        num_expert_group: Optional[int] = None,
        global_num_experts: int = -1,
        expert_map: Optional[torch.Tensor] = None,
        custom_routing_function: Optional[Callable] = None,
        scoring_func: str = "softmax",
        e_score_correction_bias: Optional[torch.Tensor] = None,
        apply_router_weight_on_input: bool = False,
        activation: str = "silu",
    ) -> torch.Tensor:
        assert not use_grouped_topk
        assert num_expert_group is None
        assert topk_group is None
        assert custom_routing_function is None
        assert apply_router_weight_on_input is False
        if scoring_func != "softmax":
            raise NotImplementedError(
                "Only softmax scoring function is supported for TPU.")
        if e_score_correction_bias is not None:
            raise NotImplementedError(
                "Expert score correction bias is not supported for TPU.")
        assert activation == "silu", f"{activation} is not supported for TPU."
        return fused_moe_pallas(hidden_states=x,
                                w1=layer.w13_weight,
                                w2=layer.w2_weight,
                                topk=top_k,
                                gating_output=router_logits,
                                global_num_experts=global_num_experts,
                                expert_map=expert_map,
                                renormalize=renormalize)

    forward_native = forward_tpu if current_platform.is_tpu() else forward_cuda


def determine_expert_map(
        ep_size: int, ep_rank: int,
        global_num_experts: int) -> tuple[int, Optional[torch.Tensor]]:
    """
        Calculates how many experts should be assigned to each rank for EP and
        creates a mapping from global to local expert index. Experts are
        distributed evenly across ranks. Any remaining are assigned to the
        last rank.

        Args:
            ep_size (int): The size of the expert parallel group
            global_num_experts (int): The total number of experts in the model.

        Returns:
            tuple[int, Optional[torch.Tensor]]: A tuple containing:
                - local_num_experts (int): The number of experts assigned
                    to the current rank.
                - expert_map (Optional[torch.Tensor]): A tensor of shape
                    (global_num_experts,) mapping from global to local index.
                    Contains -1 for experts not assigned to the current rank.
                    Returns None if ep_size is 1.
        """
    assert ep_size > 0
    if ep_size == 1:
        return (global_num_experts, None)

    local_num_experts = global_num_experts // ep_size

    # Create a tensor of size num_experts filled with -1
    expert_map = torch.full((global_num_experts, ), -1, dtype=torch.int32)
    # Create a expert map for the local experts
    if ep_rank < (ep_size - 1):
        # Each non-last rank gets local_num_experts experts.
        expert_map[ep_rank * local_num_experts:
                        (ep_rank + 1) * local_num_experts] = \
            torch.arange(0, local_num_experts, dtype=torch.int32)
    else:
        # All remaining experts are assigned to the last rank.
        local_num_experts = (global_num_experts - ep_rank * local_num_experts)

        expert_map[-local_num_experts:] = \
            torch.arange(0, local_num_experts, dtype=torch.int32)
    return (local_num_experts, expert_map)


<<<<<<< HEAD
def _construct_prepare_finalize(
    moe: MoEConfig, quant_config: Optional[QuantizationConfig]
) -> Optional[FusedMoEPrepareAndFinalize]:
    max_num_tokens = MOE_DP_CHUNK_SIZE
    world_size = moe.ep_size
    dp_size = moe.ep_size // moe.dp_size  # dp_size actually means TP.
    rank = moe.ep_rank

    if moe.use_pplx_kernels:
        logger.debug("using PplxPrepareAndFinalize")

        if moe.block_size == moe.hidden_dim:
            scale_elems = 4  # hack to circumvent pplx data format requirements
        else:
            scale_elems = (moe.hidden_dim + moe.block_size -
                           1) // moe.block_size

        all_to_all = get_all_to_all(
            max_num_tokens=max_num_tokens,
            num_experts=moe.num_experts,
            experts_per_token=moe.experts_per_token,  # topk
            rank=rank,
            world_size=world_size,
            dp_size=dp_size,
            hidden_dim=moe.hidden_dim,
            hidden_dim_bytes=moe.hidden_dim * moe.quant_dtype.itemsize,
            # For blocked per token: set to
            #   ceil_div(hidden_dim, block_size) * sizeof(float32)
            # For per-token: set to sizeof(float32)
            hidden_dim_scale_bytes=(0 if moe.quant_dtype.itemsize != 1 else
                                    scale_elems * torch.float32.itemsize))

        return PplxPrepareAndFinalize(
            all_to_all,
            max_num_tokens=max_num_tokens,
            world_size=world_size,
            rank=rank,
            dp_size=dp_size,
            quant_dtype=moe.quant_dtype,
            per_act_token=quant_config.target_scheme_map["Linear"].get(
                "weights").strategy == QuantizationStrategy.TOKEN,
        )

    return None


=======
>>>>>>> e76be065
class FusedMoE(torch.nn.Module):
    """FusedMoE layer for MoE models.

    This layer contains both MergedColumnParallel weights (gate_up_proj /
    w13) and RowParallelLinear weights (down_proj/ w2).

    Note: Mixtral uses w1, w2, and w3 for gate, up, and down_proj. We
    copy that naming convention here and handle any remapping in the
    load_weights function in each model implementation.

    Args:
        num_experts: Number of experts in the model
        top_k: Number of experts selected for each token
        hidden_size: Input hidden state size of the transformer
        intermediate_size: Intermediate size of the experts
        params_dtype: Data type for the parameters.
        reduce_results: Whether to all all_reduce on the output of the layer
        renomalize: Whether to renormalize the logits in the fused_moe kernel
        quant_config: Quantization configure.
    """

    def __init__(
        self,
        num_experts: int,  # Global number of experts
        top_k: int,
        hidden_size: int,
        intermediate_size: int,
        params_dtype: Optional[torch.dtype] = None,
        reduce_results: bool = False,
        renormalize: bool = True,
        use_grouped_topk: bool = False,
        num_expert_group: Optional[int] = None,
        topk_group: Optional[int] = None,
        quant_config: Optional[QuantizationConfig] = None,
        tp_size: Optional[int] = None,
        ep_size: Optional[int] = None,
        dp_size: Optional[int] = None,
        prefix: str = "",
        custom_routing_function: Optional[Callable] = None,
        scoring_func: str = "softmax",
        e_score_correction_bias: Optional[torch.Tensor] = None,
        apply_router_weight_on_input: bool = False,
        activation: str = "silu",
    ):
        super().__init__()
        if params_dtype is None:
            params_dtype = torch.get_default_dtype()
        self.params_dtype = params_dtype

        vllm_config = get_current_vllm_config()
        self.moe_parallel_config: FusedMoEParallelConfig = (
            FusedMoEParallelConfig.make(
                tp_size_=(tp_size if tp_size is not None else
                          get_tensor_model_parallel_world_size()),
                dp_size_=(dp_size if dp_size is not None else
                          get_dp_group().world_size),
                vllm_parallel_config=vllm_config.parallel_config))

        self.global_num_experts = num_experts

        # For smuggling this layer into the fused moe custom op
        self.use_direct_call = self.dp_size == 1
        if not self.use_direct_call:
            compilation_config = vllm_config.compilation_config
            if prefix in compilation_config.static_forward_context:
                raise ValueError("Duplicate layer name: {}".format(prefix))
            compilation_config.static_forward_context[prefix] = self
            self.layer_name = prefix

        # Determine expert maps
        if self.use_ep:
            self.local_num_experts, self.expert_map = determine_expert_map(
                ep_size=self.ep_size,
                ep_rank=self.ep_rank,
                global_num_experts=self.global_num_experts)
        else:
            self.local_num_experts, self.expert_map = (self.global_num_experts,
                                                       None)

        self.top_k = top_k

        assert intermediate_size % self.tp_size == 0
        self.hidden_size = hidden_size
        self.intermediate_size_per_partition = intermediate_size // self.tp_size
        self.reduce_results = reduce_results
        self.renormalize = renormalize
        self.use_grouped_topk = use_grouped_topk
        if self.use_grouped_topk:
            assert num_expert_group is not None and topk_group is not None
        self.num_expert_group = num_expert_group
        self.topk_group = topk_group
        self.custom_routing_function = custom_routing_function
        self.scoring_func = scoring_func
        self.e_score_correction_bias = e_score_correction_bias
        self.apply_router_weight_on_input = apply_router_weight_on_input
        self.activation = activation

        if self.scoring_func != "softmax" and not self.use_grouped_topk:
            raise ValueError("Only softmax scoring function is supported for "
                             "non-grouped topk.")
        if current_platform.is_hpu():
            from vllm_hpu_extension.ops import DynamicFusedMOE
            self.hpu_fused_moe = DynamicFusedMOE(self.global_num_experts)

        # Only support float8 for now.
        quant_dtype = params_dtype
        if quant_config is not None:
            input_quant = quant_config.target_scheme_map["Linear"].get(
                "input_activations")
            if (input_quant is not None and input_quant.num_bits == 8
                    and input_quant.type == QuantizationType.FLOAT):
                quant_dtype = torch.float8_e4m3fn

        moe = MoEConfig(
            num_experts=self.global_num_experts,
            experts_per_token=top_k,
            hidden_dim=hidden_size,
            num_local_experts=self.local_num_experts,
            moe_parallel_config=self.moe_parallel_config,
            in_dtype=params_dtype,
<<<<<<< HEAD
            quant_dtype=quant_dtype,
=======
            max_num_tokens=MOE_DP_CHUNK_SIZE,
>>>>>>> e76be065
        )
        self.moe_config = moe
        self.quant_config = quant_config

        # Note: get_quant_method will look at the layer's local_num_experts
        # for heuristic purposes, so it must be initialized first.
        quant_method: Optional[QuantizeMethodBase] = None

        if quant_config is None:
            quant_method = UnquantizedFusedMoEMethod(moe)
        else:
            quant_method = quant_config.get_quant_method(self, prefix)
<<<<<<< HEAD
            if quant_method.supports_pplx():
                prepare_finalize = _construct_prepare_finalize(
                    moe, quant_config)
                quant_method.moe = moe
            else:
                # No pplx for other quantized types yet.
                prepare_finalize = None
=======
>>>>>>> e76be065

        assert quant_method is not None
        assert isinstance(quant_method, FusedMoEMethodBase)
        self.quant_method = quant_method

        moe_quant_params = {
            "num_experts": self.local_num_experts,
            "hidden_size": hidden_size,
            "intermediate_size_per_partition":
            self.intermediate_size_per_partition,
            "params_dtype": params_dtype,
            "weight_loader": self.weight_loader,
        }
        # need full intermediate size pre-sharding for WNA16 act order
        if (self.quant_method.__class__.__name__
                in ("GPTQMarlinMoEMethod",
                    "CompressedTensorsWNA16MarlinMoEMethod",
                    "CompressedTensorsWNA16MoEMethod")):
            moe_quant_params["intermediate_size_full"] = intermediate_size

        self.quant_method.create_weights(layer=self, **moe_quant_params)

    @property
    def tp_size(self):
        return self.moe_parallel_config.tp_size

    @property
    def dp_size(self):
        return self.moe_parallel_config.dp_size

    @property
    def ep_size(self):
        return self.moe_parallel_config.ep_size

    @property
    def tp_rank(self):
        return self.moe_parallel_config.tp_rank

    @property
    def dp_rank(self):
        return self.moe_parallel_config.dp_rank

    @property
    def ep_rank(self):
        return self.moe_parallel_config.ep_rank

    @property
    def use_ep(self):
        return self.moe_parallel_config.use_ep

    @property
    def use_pplx_kernels(self):
        return self.moe_parallel_config.use_pplx_kernels

    def _load_per_tensor_weight_scale(self, shard_id: str,
                                      param: torch.nn.Parameter,
                                      loaded_weight: torch.Tensor,
                                      expert_id: int):
        param_data = param.data
        # for per tensor weight quantization
        if shard_id in ("w1", "w3"):
            # We have to keep the weight scales of w1 and w3 because
            # we need to re-quantize w1/w3 weights after weight loading.
            idx = 0 if shard_id == "w1" else 1
            param_data[expert_id][idx] = loaded_weight
        # If we are in the row parallel case (down_proj)
        elif shard_id == "w2":
            param_data[expert_id] = loaded_weight

    def _load_model_weight_or_group_weight_scale(self,
                                                 shard_dim: int,
                                                 expert_data: torch.Tensor,
                                                 shard_id: str,
                                                 loaded_weight: torch.Tensor,
                                                 tp_rank: int,
                                                 load_full_w2: bool = False):
        """
        Load grouped weight scales for group quantization or model weights
            :param shard_dim: dimension to shard
            :param expert_data: parameter for a particular expert
            :param shard_id: either w1, w2, or w3
            :param loaded_weight: checkpoint weight to load into the param
            :param tp_rank: tensor parallel rank
            :param load_full_w2: whether or not the w2 loaded should be sharded.
        """
        if shard_id == "w2":
            # In the case where we have actorder/g_idx, we do not partition the
            # w2 scales, as indicated by `load_full` argument, for all tp cases
            self._load_w2(shard_dim=shard_dim,
                          loaded_weight=loaded_weight,
                          expert_data=expert_data,
                          tp_rank=tp_rank,
                          load_full=load_full_w2)
        elif shard_id in ("w1", "w3"):
            self._load_w13(shard_id=shard_id,
                           shard_dim=shard_dim,
                           loaded_weight=loaded_weight,
                           expert_data=expert_data,
                           tp_rank=tp_rank)

    def _load_per_channel_weight_scale(self, expert_data: torch.Tensor,
                                       shard_dim: int, shard_id: str,
                                       loaded_weight: torch.Tensor,
                                       tp_rank: int):
        # for per channel weight quantization
        if shard_id == "w2":
            expert_data.copy_(loaded_weight)
        elif shard_id in ("w1", "w3"):
            self._load_w13(shard_id=shard_id,
                           shard_dim=shard_dim,
                           loaded_weight=loaded_weight,
                           expert_data=expert_data,
                           tp_rank=tp_rank)

    def _load_w13(self, expert_data: torch.Tensor, shard_dim: int,
                  shard_id: str, loaded_weight: torch.Tensor, tp_rank: int):

        # Index the loaded weight for tp sharding.
        # gate_up_proj: "MergedColumnParallel", so tp sharding on output_dim
        shard_size = expert_data.shape[shard_dim] // 2
        loaded_weight = loaded_weight.narrow(shard_dim, shard_size * tp_rank,
                                             shard_size)
        # Narrow parameter and load.
        # w1, gate_proj: Load into first logical weight of w13.
        if shard_id == "w1":
            expert_data = expert_data.narrow(shard_dim, 0, shard_size)
        # w3, up_proj: Load into second logical weight of w13.
        else:
            assert shard_id == "w3"
            expert_data = expert_data.narrow(shard_dim, shard_size, shard_size)
        expert_data.copy_(loaded_weight)

    def _load_w2(self,
                 expert_data: torch.Tensor,
                 shard_dim: int,
                 loaded_weight: torch.Tensor,
                 tp_rank: int,
                 load_full: bool = False):

        # Index the loaded weight for tp sharding.
        # down_proj: "RowParallel" so tp sharding on input_dim
        # Narrow parameter and load.
        shard_size = expert_data.shape[shard_dim]
        if not load_full:
            loaded_weight = loaded_weight.narrow(shard_dim,
                                                 shard_size * tp_rank,
                                                 shard_size)
        # w2, down_proj: Load into only logical weight of w2.
        expert_data.copy_(loaded_weight)

    def _load_single_value(self, param: torch.nn.Parameter,
                           loaded_weight: torch.Tensor, expert_id: int):
        param_data = param.data

        # Input scales can be loaded directly and should be equal.
        param_data[expert_id] = loaded_weight

    def _load_g_idx(self, shard_id: str, expert_data: torch.Tensor,
                    shard_dim: int, loaded_weight: torch.Tensor, tp_rank: int):

        if shard_id == "w2":
            self._load_w2(shard_dim=shard_dim,
                          loaded_weight=loaded_weight,
                          expert_data=expert_data,
                          tp_rank=tp_rank)
        else:
            assert shard_id in ("w1", "w3")
            expert_data.copy_(loaded_weight)

    def _map_global_expert_id_to_local_expert_id(self, expert_id: int) -> int:
        if self.expert_map is None:
            return expert_id
        return self.expert_map[expert_id].item()

    def weight_loader(self, param: torch.nn.Parameter,
                      loaded_weight: torch.Tensor, weight_name: str,
                      shard_id: str, expert_id: int) -> None:

        expert_id = self._map_global_expert_id_to_local_expert_id(expert_id)
        if expert_id == -1:
            return
        quant_method_name = self.quant_method.__class__.__name__
        # compressed-tensors checkpoints with packed weights are stored flipped
        # TODO (mgoin): check self.quant_method.quant_config.quant_format
        # against known CompressionFormat enum values that have this quality
        if self.quant_method.__class__.__name__ in (
                "CompressedTensorsWNA16MarlinMoEMethod",
                "CompressedTensorsWNA16MoEMethod"):
            loaded_weight = loaded_weight.t().contiguous()

        if shard_id not in ("w1", "w2", "w3"):
            raise ValueError(f"shard_id must be ['w1','w2','w3'] but "
                             f"got {shard_id}.")

        WEIGHT_SCALE_SUPPORTED = [
            e.value for e in FusedMoeWeightScaleSupported
        ]
        # Fetch the dim to shard the parameter/loaded weight
        # based on the shard id. This will be whatever
        # dimension intermediate_size_per_partition is used.
        SHARD_ID_TO_SHARDED_DIM = {"w1": 0, "w2": 1, "w3": 0}

        is_gguf_weight = getattr(param, "is_gguf_weight", False)
        is_gguf_weight_type = getattr(param, "is_gguf_weight_type", False)
        if is_gguf_weight_type:
            param.weight_type = loaded_weight.item()
            param.data.copy_(loaded_weight)
            return

        # is_transposed: if the dim to shard the weight
        # should be flipped. Required by GPTQ, compressed-tensors
        # should be whatever dimension intermediate_size_per_partition is
        is_transposed = getattr(param, "is_transposed", False)
        shard_dim = SHARD_ID_TO_SHARDED_DIM[shard_id]
        if is_transposed:
            shard_dim = int(not shard_dim)

        full_load = len(loaded_weight.shape) == 3
        if full_load:
            shard_dim += 1

        # Materialize GGUF UninitializedParameter
        if is_gguf_weight and isinstance(param, UninitializedParameter):
            final_shape = list(loaded_weight.shape)
            if shard_id in ["w1", "w3"]:
                final_shape[1] *= 2
            final_shape[shard_dim] = final_shape[shard_dim] // self.tp_size
            param.materialize(final_shape, dtype=loaded_weight.dtype)

        expert_data = param.data if full_load else param.data[expert_id]
        # Case input scale: input_scale loading is only supported for fp8
        if "input_scale" in weight_name:
            # this is needed for compressed-tensors only
            loaded_weight = loaded_weight.to(param.data.device)

            if ("compressed" in quant_method_name.lower()
                    and param.data[expert_id] != 1
                    and (param.data[expert_id] - loaded_weight).abs() > 1e-5):
                raise ValueError(
                    "input_scales of w1 and w3 of a layer "
                    f"must be equal. But got {param.data[expert_id]} "
                    f"vs. {loaded_weight}")

            self._load_single_value(param=param,
                                    loaded_weight=loaded_weight,
                                    expert_id=expert_id)
            return

        # Case g_idx
        if "g_idx" in weight_name:
            self._load_g_idx(shard_dim=0,
                             shard_id=shard_id,
                             loaded_weight=loaded_weight,
                             expert_data=expert_data,
                             tp_rank=self.tp_rank)
            return

        if "ModelOpt" in quant_method_name:
            if ('weight_scale_2' in weight_name
                    or 'input_scale' in weight_name):
                self._load_per_tensor_weight_scale(shard_id=shard_id,
                                                   param=param,
                                                   loaded_weight=loaded_weight,
                                                   expert_id=expert_id)
            elif "weight" in weight_name:
                self._load_model_weight_or_group_weight_scale(
                    shard_id=shard_id,
                    shard_dim=shard_dim,
                    loaded_weight=loaded_weight,
                    expert_data=expert_data,
                    tp_rank=self.tp_rank)
            return

        # Case weight scales, zero_points and offset
        if ("scale" in weight_name or "zero" in weight_name
                or "offset" in weight_name):
            # load the weight scales and zp based on the quantization scheme
            # supported weight scales/zp can be found in
            # FusedMoeWeightScaleSupported
            # TODO @dsikka: once hardened, refactor to use vLLM Parameters
            # specific to each case
            quant_method = getattr(param, "quant_method", None)
            if quant_method == FusedMoeWeightScaleSupported.CHANNEL.value:
                self._load_per_channel_weight_scale(
                    shard_id=shard_id,
                    shard_dim=shard_dim,
                    loaded_weight=loaded_weight,
                    expert_data=expert_data,
                    tp_rank=self.tp_rank)
            elif quant_method in [
                    FusedMoeWeightScaleSupported.GROUP.value,
                    FusedMoeWeightScaleSupported.BLOCK.value,
            ]:
                self._load_model_weight_or_group_weight_scale(
                    shard_id=shard_id,
                    shard_dim=shard_dim,
                    loaded_weight=loaded_weight,
                    expert_data=expert_data,
                    tp_rank=self.tp_rank,
                    load_full_w2=getattr(param, "load_full_w2", False))
            elif quant_method == FusedMoeWeightScaleSupported.TENSOR.value:
                self._load_per_tensor_weight_scale(shard_id=shard_id,
                                                   param=param,
                                                   loaded_weight=loaded_weight,
                                                   expert_id=expert_id)
            else:
                raise ValueError(
                    f"quant method must be one of {WEIGHT_SCALE_SUPPORTED}")
            return

        # Case weight_shape
        if "weight_shape" in weight_name:
            # only required by compressed-tensors
            self._load_single_value(param=param,
                                    loaded_weight=loaded_weight,
                                    expert_id=expert_id)
            return

        # Case model weights
        if "weight" in weight_name:
            self._load_model_weight_or_group_weight_scale(
                shard_id=shard_id,
                shard_dim=shard_dim,
                loaded_weight=loaded_weight,
                expert_data=expert_data,
                tp_rank=self.tp_rank)
            return

    @staticmethod
    def select_experts(hidden_states: torch.Tensor,
                       router_logits: torch.Tensor,
                       top_k: int,
                       use_grouped_topk: bool,
                       renormalize: bool,
                       topk_group: Optional[int] = None,
                       num_expert_group: Optional[int] = None,
                       custom_routing_function: Optional[Callable] = None,
                       scoring_func: str = "softmax",
                       e_score_correction_bias: Optional[torch.Tensor] = None,
                       indices_type: Optional[torch.dtype] = None):
        from vllm.model_executor.layers.fused_moe.fused_moe import fused_topk

        # DeekSeekv2 uses grouped_top_k
        if use_grouped_topk:
            assert topk_group is not None
            assert num_expert_group is not None
            topk_weights, topk_ids = grouped_topk(
                hidden_states=hidden_states,
                gating_output=router_logits,
                topk=top_k,
                renormalize=renormalize,
                num_expert_group=num_expert_group,
                topk_group=topk_group,
                scoring_func=scoring_func,
                e_score_correction_bias=e_score_correction_bias)
            if indices_type is not None:
                topk_ids = topk_ids.to(dtype=indices_type)
        elif custom_routing_function is None:
            topk_weights, topk_ids, token_expert_indices = fused_topk(
                hidden_states=hidden_states,
                gating_output=router_logits,
                topk=top_k,
                renormalize=renormalize,
                indices_type=indices_type,
            )
        else:
            topk_weights, topk_ids = custom_routing_function(
                hidden_states=hidden_states,
                gating_output=router_logits,
                topk=top_k,
                renormalize=renormalize)
            if indices_type is not None:
                topk_ids = topk_ids.to(dtype=indices_type)

        return topk_weights, topk_ids

    def must_reduce_shared_expert_outputs(self) -> bool:
        """
        The shared_experts are typically computed using the RowParallelLinear
        layer. The result of this function is typically used as
        the reduce_results argument to the module.
        When just tensor-parallel is used, it is not required to reduce
        the shared_experts results immediately. Instead we reduce at the
        once at the end of the MoE op. (Refer to DeepSeekV2MoE module)
        With EP and the pplx kernels - this is no longer viable as all
        GPU ranks in DP, produce the complete set of hidden_states.
        Therefore it is required that we reduce the shared_experts output
        early.
        """
        return self.use_pplx_kernels

    def maybe_all_reduce_tensor_model_parallel(
            self, final_hidden_states: torch.Tensor):
        """
        The pplx combine kernel reduces across GPU ranks by default.
        """
        if self.use_pplx_kernels:
            return final_hidden_states
        else:
            return tensor_model_parallel_all_reduce(final_hidden_states)

    def forward(self, hidden_states: torch.Tensor,
                router_logits: torch.Tensor):
        if self.use_direct_call:
            return self.forward_impl(hidden_states, router_logits)
        else:
            return torch.ops.vllm.moe_forward(hidden_states, router_logits,
                                              self.layer_name)

    def forward_impl_chunked(self, full_hidden_states: torch.Tensor,
                             full_router_logits: torch.Tensor):

        full_final_hidden_states = torch.empty_like(full_hidden_states)

        def process_chunk(chunk_start, chunk_end, skip_result_store=False):
            hidden_states = full_hidden_states[chunk_start:chunk_end, :]
            router_logits = full_router_logits[chunk_start:chunk_end, :]
            # Matrix multiply.
            final_hidden_states = self.quant_method.apply(
                layer=self,
                x=hidden_states,
                router_logits=router_logits,
                top_k=self.top_k,
                renormalize=self.renormalize,
                use_grouped_topk=self.use_grouped_topk,
                global_num_experts=self.global_num_experts,
                expert_map=self.expert_map,
                topk_group=self.topk_group,
                num_expert_group=self.num_expert_group,
                custom_routing_function=self.custom_routing_function,
                scoring_func=self.scoring_func,
                e_score_correction_bias=self.e_score_correction_bias,
                activation=self.activation,
            )

            if not skip_result_store:
                full_final_hidden_states[chunk_start:chunk_end, :].copy_(
                    final_hidden_states)

        ctx = get_forward_context()
        max_tokens_across_dp = ctx.dp_metadata.max_tokens_across_dp_cpu
        moe_dp_chunk_size_per_rank = MOE_DP_CHUNK_SIZE

        num_tokens = full_hidden_states.size(0)
        for chunk_start_ in range(0, max_tokens_across_dp,
                                  moe_dp_chunk_size_per_rank):
            chunk_start = chunk_start_
            chunk_end = min(chunk_start + moe_dp_chunk_size_per_rank,
                            max_tokens_across_dp)
            # clamp start and end
            chunk_start = min(chunk_start, num_tokens - 1)
            chunk_end = min(chunk_end, num_tokens)

            process_chunk(chunk_start,
                          chunk_end,
                          skip_result_store=chunk_start_ >= num_tokens)

        return full_final_hidden_states

    def forward_impl(self, hidden_states: torch.Tensor,
                     router_logits: torch.Tensor):
        assert self.quant_method is not None
        if self.moe_parallel_config.use_pplx_kernels:
            return self.forward_impl_chunked(hidden_states, router_logits)

        if self.dp_size > 1:
            hidden_states, router_logits = get_ep_group().dispatch(
                hidden_states, router_logits)
        # Matrix multiply.
        final_hidden_states = self.quant_method.apply(
            layer=self,
            x=hidden_states,
            router_logits=router_logits,
            top_k=self.top_k,
            renormalize=self.renormalize,
            use_grouped_topk=self.use_grouped_topk,
            global_num_experts=self.global_num_experts,
            expert_map=self.expert_map,
            topk_group=self.topk_group,
            num_expert_group=self.num_expert_group,
            custom_routing_function=self.custom_routing_function,
            scoring_func=self.scoring_func,
            e_score_correction_bias=self.e_score_correction_bias,
            activation=self.activation,
            apply_router_weight_on_input=self.apply_router_weight_on_input,
        )

        if self.dp_size > 1:
            final_hidden_states = get_ep_group().combine(final_hidden_states)

        if self.reduce_results and (self.tp_size > 1 or self.ep_size > 1):
            # Default set to False. (May have to add shared expert outputs.)
            final_hidden_states = tensor_model_parallel_all_reduce(
                final_hidden_states)

        return final_hidden_states

    @classmethod
    def make_expert_params_mapping(
            cls, ckpt_gate_proj_name: str, ckpt_down_proj_name: str,
            ckpt_up_proj_name: str,
            num_experts: int) -> list[tuple[str, str, int, str]]:

        return [
            # (param_name, weight_name, expert_id, shard_id)
            ("experts.w13_" if weight_name
             in [ckpt_gate_proj_name, ckpt_up_proj_name] else "experts.w2_",
             f"experts.{expert_id}.{weight_name}.", expert_id, shard_id)
            for expert_id in range(num_experts) for shard_id, weight_name in [
                ("w1", ckpt_gate_proj_name),
                ("w2", ckpt_down_proj_name),
                ("w3", ckpt_up_proj_name),
            ]
        ]

    def extra_repr(self) -> str:

        s = (
            f"global_num_experts={self.global_num_experts}, "
            f"local_num_experts={self.local_num_experts}, "
            f"top_k={self.top_k}, "
            f"intermediate_size_per_partition={self.intermediate_size_per_partition}, "  # noqa: E501
            f"tp_size={self.tp_size},\n"
            f"ep_size={self.ep_size}, "
            f"reduce_results={self.reduce_results}, "
            f"renormalize={self.renormalize}, "
            f"use_grouped_topk={self.use_grouped_topk}")

        if self.use_grouped_topk:
            s += f", num_expert_group={self.num_expert_group}, topk_group={self.topk_group}"  # noqa: E501

        s += f", scoring_func='{self.scoring_func}', activation='{self.activation}'"  # noqa: E501

        return s


def moe_forward(hidden_states: torch.Tensor, router_logits: torch.Tensor,
                layer_name: str) -> torch.Tensor:
    forward_context: ForwardContext = get_forward_context()
    self = forward_context.no_compile_layers[layer_name]
    assert self.quant_method is not None

    return self.forward_impl(hidden_states, router_logits)


def moe_forward_fake(hidden_states: torch.Tensor, router_logits: torch.Tensor,
                     layer_name: str) -> torch.Tensor:
    return torch.empty_like(hidden_states)


direct_register_custom_op(
    op_name="moe_forward",
    op_func=moe_forward,
    mutates_args=[],
    fake_impl=moe_forward_fake,
    dispatch_key=current_platform.dispatch_key,
)<|MERGE_RESOLUTION|>--- conflicted
+++ resolved
@@ -284,7 +284,9 @@
                 rank=all2all_manager.rank,
                 # dp_size actually means tp_size, bug in pplx kernels
                 dp_size=all2all_manager.tp_group.world_size,
-                quant_dtype=moe.in_dtype,
+                quant_dtype=moe.quant_dtype,
+                per_act_token=quant_config.target_scheme_map["Linear"].get(
+                    "weights").strategy == QuantizationStrategy.TOKEN,
             )
 
         if prepare_finalize is not None:
@@ -325,49 +327,6 @@
         raise NotImplementedError
 
 
-<<<<<<< HEAD
-class AllToAllCache:
-
-    def __init__(self):
-        self._cache: WeakValueDictionary = WeakValueDictionary()
-        self._lock = threading.RLock()  # Reentrant lock for thread safety
-
-    def destroy(self):
-        with self._lock:
-            # TODO: can we do del self._cache?
-            for _, a2a in self._cache.items():
-                a2a.destroy()
-
-    def get_or_create(self, **kwargs):
-        assert has_pplx
-        import pplx_kernels as pplx
-
-        # Create a hashable key from the kwargs
-        key = tuple(sorted((k, v) for k, v in kwargs.items()))
-
-        with self._lock:
-            instance = self._cache.get(key)
-            if instance is None:
-                # TODO (varun): Add support to switch to intranode
-                # when all communications are within the same
-                # node.
-                logger.debug("Create AllToAll %s", kwargs)
-                instance = pplx.AllToAll(**kwargs)
-                self._cache[key] = instance
-            return instance
-
-
-# Global singleton
-_all_to_all_cache = AllToAllCache()
-
-
-# Factory function as a cleaner interface
-def get_all_to_all(**kwargs):
-    return _all_to_all_cache.get_or_create(**kwargs)
-
-
-=======
->>>>>>> e76be065
 @CustomOp.register("unquantized_fused_moe")
 class UnquantizedFusedMoEMethod(FusedMoEMethodBase, CustomOp):
     """MoE method without quantization."""
@@ -728,55 +687,6 @@
     return (local_num_experts, expert_map)
 
 
-<<<<<<< HEAD
-def _construct_prepare_finalize(
-    moe: MoEConfig, quant_config: Optional[QuantizationConfig]
-) -> Optional[FusedMoEPrepareAndFinalize]:
-    max_num_tokens = MOE_DP_CHUNK_SIZE
-    world_size = moe.ep_size
-    dp_size = moe.ep_size // moe.dp_size  # dp_size actually means TP.
-    rank = moe.ep_rank
-
-    if moe.use_pplx_kernels:
-        logger.debug("using PplxPrepareAndFinalize")
-
-        if moe.block_size == moe.hidden_dim:
-            scale_elems = 4  # hack to circumvent pplx data format requirements
-        else:
-            scale_elems = (moe.hidden_dim + moe.block_size -
-                           1) // moe.block_size
-
-        all_to_all = get_all_to_all(
-            max_num_tokens=max_num_tokens,
-            num_experts=moe.num_experts,
-            experts_per_token=moe.experts_per_token,  # topk
-            rank=rank,
-            world_size=world_size,
-            dp_size=dp_size,
-            hidden_dim=moe.hidden_dim,
-            hidden_dim_bytes=moe.hidden_dim * moe.quant_dtype.itemsize,
-            # For blocked per token: set to
-            #   ceil_div(hidden_dim, block_size) * sizeof(float32)
-            # For per-token: set to sizeof(float32)
-            hidden_dim_scale_bytes=(0 if moe.quant_dtype.itemsize != 1 else
-                                    scale_elems * torch.float32.itemsize))
-
-        return PplxPrepareAndFinalize(
-            all_to_all,
-            max_num_tokens=max_num_tokens,
-            world_size=world_size,
-            rank=rank,
-            dp_size=dp_size,
-            quant_dtype=moe.quant_dtype,
-            per_act_token=quant_config.target_scheme_map["Linear"].get(
-                "weights").strategy == QuantizationStrategy.TOKEN,
-        )
-
-    return None
-
-
-=======
->>>>>>> e76be065
 class FusedMoE(torch.nn.Module):
     """FusedMoE layer for MoE models.
 
@@ -897,11 +807,8 @@
             num_local_experts=self.local_num_experts,
             moe_parallel_config=self.moe_parallel_config,
             in_dtype=params_dtype,
-<<<<<<< HEAD
             quant_dtype=quant_dtype,
-=======
             max_num_tokens=MOE_DP_CHUNK_SIZE,
->>>>>>> e76be065
         )
         self.moe_config = moe
         self.quant_config = quant_config
@@ -910,20 +817,18 @@
         # for heuristic purposes, so it must be initialized first.
         quant_method: Optional[QuantizeMethodBase] = None
 
-        if quant_config is None:
-            quant_method = UnquantizedFusedMoEMethod(moe)
-        else:
-            quant_method = quant_config.get_quant_method(self, prefix)
-<<<<<<< HEAD
-            if quant_method.supports_pplx():
-                prepare_finalize = _construct_prepare_finalize(
-                    moe, quant_config)
-                quant_method.moe = moe
-            else:
-                # No pplx for other quantized types yet.
-                prepare_finalize = None
-=======
->>>>>>> e76be065
+        # TODO merge leftover, remove when fixed
+        # if quant_config is None:
+        #     quant_method = UnquantizedFusedMoEMethod(moe)
+        # else:
+        #     quant_method = quant_config.get_quant_method(self, prefix)
+        #     if quant_method.supports_pplx():
+        #         prepare_finalize = _construct_prepare_finalize(
+        #             moe, quant_config)
+        #         quant_method.moe = moe
+        #     else:
+        #         # No pplx for other quantized types yet.
+        #         prepare_finalize = None
 
         assert quant_method is not None
         assert isinstance(quant_method, FusedMoEMethodBase)
