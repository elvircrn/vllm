--- conflicted
+++ resolved
@@ -319,72 +319,6 @@
         self.prepare_finalize = prepare_finalize
         self.fused_experts = fused_experts
 
-<<<<<<< HEAD
-    def _do_fused_experts(
-            self,
-            a1: torch.Tensor,  # input to forward fn
-            a1q: torch.Tensor,  # output of prepare fn
-            w1: torch.Tensor,
-            w2: torch.Tensor,
-            topk_ids: torch.Tensor,
-            expert_num_tokens: torch.Tensor,
-            activation: str,
-            global_num_experts: int,
-            expert_map: Optional[torch.Tensor],
-            w1_scale: Optional[torch.Tensor],
-            w2_scale: Optional[torch.Tensor],
-            w1_zp: Optional[torch.Tensor],
-            w2_zp: Optional[torch.Tensor],
-            a1q_scale: Optional[torch.Tensor],
-            a2_scale: Optional[torch.Tensor]) -> torch.Tensor:
-
-        _, M, N, K, top_k = _moe_problem_size(a1q, w1, w2, topk_ids)
-
-        # Use a1 here to decipher the correct workspace datatype
-        workspace13_shape, workspace2_shape, workspace_dtype = (
-            self.fused_experts.workspace_shapes(a1, a1q, M, N, K, top_k,
-                                                global_num_experts))
-
-        # print("fused experts:", self.fused_experts)
-        # print("a1 shape:", a1.shape)
-        # print("a1q shape:", a1q.shape)
-        # print("M, N, K, top_k:", M, N, K, top_k)
-        # print("global_num_experts:", global_num_experts)
-
-        # print("workspace shapes:", workspace13_shape, workspace2_shape)
-
-        # We can reuse the memory between cache1 and cache3 because by the time
-        # we need cache3, we're done with cache1
-        workspace13 = torch.zeros(workspace13_shape,
-                                  device=a1.device,
-                                  dtype=workspace_dtype)
-        workspace2 = torch.zeros(workspace2_shape,
-                                 device=a1.device,
-                                 dtype=workspace_dtype)
-
-        fused_out = self.fused_experts.apply(
-            a1q,
-            w1,
-            w2,
-            topk_ids,
-            activation=activation,
-            global_num_experts=global_num_experts,
-            expert_map=expert_map,
-            w1_scale=w1_scale,
-            w2_scale=w2_scale,
-            w1_zp=w1_zp,
-            w2_zp=w2_zp,
-            a1q_scale=a1q_scale,
-            a2_scale=a2_scale,
-            workspace13=workspace13,
-            workspace2=workspace2,
-            expert_num_tokens=expert_num_tokens,
-        )
-
-        return fused_out
-
-=======
->>>>>>> b82e0f82
     def forward(
         self,
         hidden_states: torch.Tensor,
