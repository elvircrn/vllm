"""Fused MoE utilities for GPTQ."""
import functools
from typing import Optional

import torch

from vllm import _custom_ops as ops
from vllm.model_executor.layers.fused_moe.fused_moe import (
    fused_topk, moe_align_block_size, try_get_optimal_moe_config)
from vllm.scalar_type import scalar_types
from vllm.utils import direct_register_custom_op


def get_scalar_type(num_bits: int, has_zp: bool):
    if has_zp:
        assert num_bits == 4
        return scalar_types.uint4
    else:
        return scalar_types.uint4b8 if num_bits == 4 else scalar_types.uint8b128


def single_marlin_moe(
    hidden_states: torch.Tensor,
    w: torch.Tensor,
    scales: torch.Tensor,
    gating_output: torch.Tensor,
    topk: int,
    renormalize: bool,
    g_idx: Optional[torch.Tensor] = None,
    sort_indices: Optional[torch.Tensor] = None,
    w_zeros: Optional[torch.Tensor] = None,
    num_bits: int = 8,
    is_k_full: bool = True,
) -> torch.Tensor:
    """
    This function computes the multiplication of hidden_states with expert
    weights used in Marlin MoE, using weights w and top-k gating mechanism.
    Its purpose is testing and debugging the fused MoE kernel.

    Parameters:
    - hidden_states (torch.Tensor): The input tensor to the Marlin Mul.
    - w (torch.Tensor): The set of expert weights.
    - scales (torch.Tensor): The quantization scales.
    - gating_output (torch.Tensor): The output of the gating operation
        (before softmax).
    - g_idx (Optional[torch.Tensor]): Optional act_order indices.
    - sort_indices (Optional[torch.Tensor]): Optional act_order input
      permutation.
    - topk (int): The number of top-k experts to select.
    - renormalize (bool): If True, renormalize the top-k weights to sum to 1.
    - w_zeros (Optional[torch.Tensor]): Optional zero points to be used for w.
    - num_bits (bool): The number of bits in expert weights quantization.

    Returns:
    - torch.Tensor: The output tensor after applying the MoE layer.
    """
    # Check constraints.
    assert hidden_states.shape[0] == gating_output.shape[0], (
        "Number of tokens mismatch")
    assert hidden_states.shape[1] == w.shape[1] * 16, "Hidden size mismatch"
    assert gating_output.shape[1] == w.shape[0], "Number of experts mismatch"
    assert hidden_states.is_contiguous(), "Hidden_states must be contiguous"
    assert w.is_contiguous(), "Expert weights must be contiguous"
    assert hidden_states.dtype == torch.float16
    assert num_bits in [4, 8]

    M, K = hidden_states.shape
    E = w.shape[0]
    N = w.shape[2] // (num_bits // 2)

    topk_weights, topk_ids = fused_topk(hidden_states, gating_output, topk,
                                        renormalize)

    # This might not be an optimal config for a single MMM
    get_config_func = functools.partial(try_get_optimal_moe_config,
                                        w.shape,
                                        w.shape,
                                        topk_ids.shape[1],
                                        None,
                                        is_marlin=True)
    config = get_config_func(M)

    block_size_m = config['BLOCK_SIZE_M']

    sorted_token_ids, _, _ = moe_align_block_size(topk_ids, block_size_m, E)

    max_workspace_size = (N // 64) * 16
    workspace = torch.zeros(max_workspace_size,
                            dtype=torch.int,
                            device=hidden_states.device,
                            requires_grad=False)

    has_zero_point = w_zeros is not None
    if w_zeros is None:
        w_zeros = torch.empty((0, 0),
                              dtype=hidden_states.dtype,
                              device=hidden_states.device,
                              requires_grad=False)

    if g_idx is None:
        g_idx = torch.empty((0, 0),
                            dtype=torch.int32,
                            device=hidden_states.device,
                            requires_grad=False)

    if sort_indices is None:
        sort_indices = torch.empty((0),
                                   dtype=torch.int32,
                                   device=hidden_states.device,
                                   requires_grad=False)

    scalar_type = get_scalar_type(num_bits, has_zero_point)

    intermediate_cache = torch.ops._moe_C.marlin_gemm_moe(
        hidden_states, w, sorted_token_ids, topk_weights, topk_ids, scales,
        w_zeros, g_idx, sort_indices, workspace, scalar_type.id, M, N, K,
        is_k_full, E, topk, block_size_m, True, False)

    return torch.sum(intermediate_cache.view(*intermediate_cache.shape), dim=1)


def single_marlin_moe_fake(
    hidden_states: torch.Tensor,
    w: torch.Tensor,
    scales: torch.Tensor,
    gating_output: torch.Tensor,
    topk: int,
    renormalize: bool,
    g_idx: Optional[torch.Tensor] = None,
    sort_indices: Optional[torch.Tensor] = None,
    w_zeros: Optional[torch.Tensor] = None,
    num_bits: int = 8,
    is_k_full: bool = True,
) -> torch.Tensor:
    return torch.empty_like(hidden_states)


direct_register_custom_op(
<<<<<<< HEAD
    library_name="vllm",
=======
>>>>>>> 18bd7587
    op_name="single_marlin_moe",
    op_func=single_marlin_moe,
    mutates_args=[],
    fake_impl=single_marlin_moe_fake,
)


def fused_marlin_moe(
    hidden_states: torch.Tensor,
    w1: torch.Tensor,
    w2: torch.Tensor,
    w1_scale: torch.Tensor,
    w2_scale: torch.Tensor,
    gating_output: torch.Tensor,
    topk_weights: torch.Tensor,
    topk_ids: torch.Tensor,
    g_idx1: Optional[torch.Tensor] = None,
    g_idx2: Optional[torch.Tensor] = None,
    sort_indices1: Optional[torch.Tensor] = None,
    sort_indices2: Optional[torch.Tensor] = None,
    w1_zeros: Optional[torch.Tensor] = None,
    w2_zeros: Optional[torch.Tensor] = None,
    num_bits: int = 8,
    is_k_full: bool = True,
) -> torch.Tensor:
    """
    This function computes a Mixture of Experts (MoE) layer using two sets of
    weights, w1 and w2, and top-k gating mechanism.

    Parameters:
    - hidden_states (torch.Tensor): The input tensor to the MoE layer.
    - w1 (torch.Tensor): The first set of expert weights.
    - w2 (torch.Tensor): The second set of expert weights.
    - w1_scale (torch.Tensor): Scale to be used for w1.
    - w2_scale (torch.Tensor): Scale to be used for w2.
    - gating_output (torch.Tensor): The output of the gating operation
        (before softmax).
    - g_idx1 (Optional[torch.Tensor]): The first set of act_order indices.
    - g_idx2 (Optional[torch.Tensor]): The second set of act_order indices.
    - sort_indices1 (Optional[torch.Tensor]): The first act_order input
        permutation.
    - sort_indices2 (Optional[torch.Tensor]): The second act_order input
        permutation.
    - topk_weights (torch.Tensor): Top-k weights.
    - topk_ids (torch.Tensor): Indices of topk-k elements.
    - w1_zeros (Optional[torch.Tensor]): Optional zero points to be used for w1.
    - w2_zeros (Optional[torch.Tensor]): Optional zero points to be used for w2.
    - num_bits (bool): The number of bits in expert weights quantization.

    Returns:
    - torch.Tensor: The output tensor after applying the MoE layer.
    """
    # Check constraints.
    assert hidden_states.shape[0] == gating_output.shape[
        0], "Number of tokens mismatch"
    assert hidden_states.shape[
        1] == w1.shape[1] * 16, "Hidden size mismatch w1"
    assert hidden_states.shape[1] == w2.shape[2] // (
        num_bits // 2), "Hidden size mismatch w2"
    assert gating_output.shape[1] == w1.shape[0], "Number of experts mismatch"
    assert hidden_states.is_contiguous(), "Hidden_states must be contiguous"
    assert w1.is_contiguous(), "Expert weights1 must be contiguous"
    assert w2.is_contiguous(), "Expert weights2 must be contiguous"
    assert hidden_states.dtype == torch.float16
    assert num_bits in [4, 8]

    has_no_act_order = (g_idx1 is None and g_idx2 is None
                        and sort_indices1 is None and sort_indices2 is None)
    has_all_act_order = (g_idx1 is not None and g_idx2 is not None
                         and sort_indices1 is not None
                         and sort_indices2 is not None)
    assert has_no_act_order or has_all_act_order, (
        "g_idx and sorted_indices "
        "must be all not None or must be all None")

    has_no_zp = w1_zeros is None and w2_zeros is None
    has_all_zp = w1_zeros is not None and w2_zeros is not None
    assert has_no_zp or has_all_zp, ("zero points must be both not None or "
                                     "must be both None")

    M, K = hidden_states.shape
    E = w1.shape[0]
    N = w2.shape[1] * 16
    topk = topk_ids.shape[1]

    get_config_func = functools.partial(
        try_get_optimal_moe_config,
        w1.shape,
        w2.shape,
        topk_ids.shape[1],
        None,
        is_marlin=True,
    )
    config = get_config_func(M)

    block_size_m = config["BLOCK_SIZE_M"]

    sorted_token_ids, _, _ = moe_align_block_size(topk_ids, block_size_m, E)

    max_workspace_size = (max(2 * N, K) // 64) * 16
    workspace = torch.zeros(max_workspace_size,
                            dtype=torch.int,
                            device="cuda",
                            requires_grad=False)

    if has_no_zp:
        w1_zeros = torch.empty((0, 0),
                               dtype=hidden_states.dtype,
                               device=hidden_states.device,
                               requires_grad=False)
        w2_zeros = torch.empty((0, 0),
                               dtype=hidden_states.dtype,
                               device=hidden_states.device,
                               requires_grad=False)

    if has_no_act_order:
        g_idx1 = torch.empty((0, 0),
                             dtype=torch.int32,
                             device=hidden_states.device,
                             requires_grad=False)
        g_idx2 = torch.empty((0, 0),
                             dtype=torch.int32,
                             device=hidden_states.device,
                             requires_grad=False)
        sort_indices1 = torch.empty((0),
                                    dtype=torch.int32,
                                    device=hidden_states.device,
                                    requires_grad=False)
        sort_indices2 = torch.empty((0, 0),
                                    dtype=torch.int32,
                                    device=hidden_states.device,
                                    requires_grad=False)

    scalar_type1 = get_scalar_type(num_bits, has_all_zp)
    scalar_type2 = get_scalar_type(num_bits, has_all_zp)

    intermediate_cache2 = torch.empty(
        (M * topk_ids.shape[1], N),
        device=hidden_states.device,
        dtype=hidden_states.dtype,
    )

    intermediate_cache1 = torch.ops._moe_C.marlin_gemm_moe(
        hidden_states,
        w1,
        sorted_token_ids,
        topk_weights,
        topk_ids,
        w1_scale,
        w1_zeros,
        g_idx1,
        sort_indices1,
        workspace,
        scalar_type1.id,
        M,
        2 * N,
        K,
        is_k_full,
        E,
        topk,
        block_size_m,
        True,
        False,
    )

    ops.silu_and_mul(intermediate_cache2, intermediate_cache1.view(-1, 2 * N))

    intermediate_cache3 = torch.ops._moe_C.marlin_gemm_moe(
        intermediate_cache2,
        w2,
        sorted_token_ids,
        topk_weights,
        topk_ids,
        w2_scale,
        w2_zeros,
        g_idx2,
        sort_indices2,
        workspace,
        scalar_type2.id,
        M,
        K,
        N,
        is_k_full,
        E,
        topk,
        block_size_m,
        False,
        True,
    )

    return torch.sum(intermediate_cache3.view(*intermediate_cache3.shape),
                     dim=1)


def fused_marlin_moe_fake(
    hidden_states: torch.Tensor,
    w1: torch.Tensor,
    w2: torch.Tensor,
    w1_scale: torch.Tensor,
    w2_scale: torch.Tensor,
    gating_output: torch.Tensor,
    topk_weights: torch.Tensor,
    topk_ids: torch.Tensor,
    g_idx1: Optional[torch.Tensor] = None,
    g_idx2: Optional[torch.Tensor] = None,
    sort_indices1: Optional[torch.Tensor] = None,
    sort_indices2: Optional[torch.Tensor] = None,
    w1_zeros: Optional[torch.Tensor] = None,
    w2_zeros: Optional[torch.Tensor] = None,
    num_bits: int = 8,
    is_k_full: bool = True,
) -> torch.Tensor:
    return torch.empty_like(hidden_states)


direct_register_custom_op(
<<<<<<< HEAD
    library_name="vllm",
=======
>>>>>>> 18bd7587
    op_name="fused_marlin_moe",
    op_func=fused_marlin_moe,
    mutates_args=[],
    fake_impl=fused_marlin_moe_fake,
)<|MERGE_RESOLUTION|>--- conflicted
+++ resolved
@@ -136,10 +136,6 @@
 
 
 direct_register_custom_op(
-<<<<<<< HEAD
-    library_name="vllm",
-=======
->>>>>>> 18bd7587
     op_name="single_marlin_moe",
     op_func=single_marlin_moe,
     mutates_args=[],
@@ -356,10 +352,6 @@
 
 
 direct_register_custom_op(
-<<<<<<< HEAD
-    library_name="vllm",
-=======
->>>>>>> 18bd7587
     op_name="fused_marlin_moe",
     op_func=fused_marlin_moe,
     mutates_args=[],
