--- conflicted
+++ resolved
@@ -21,12 +21,8 @@
 # See the License for the specific language governing permissions and
 # limitations under the License.
 """Inference-only Grok1 model."""
-<<<<<<< HEAD
-from typing import Iterable, Optional, Set, Tuple, Union
-=======
 from collections.abc import Iterable
 from typing import Optional, Union
->>>>>>> 1f079540
 
 import torch
 import torch.nn.functional as F
@@ -336,11 +332,6 @@
         self,
         input_ids: torch.Tensor,
         positions: torch.Tensor,
-<<<<<<< HEAD
-=======
-        kv_caches: list[torch.Tensor],
-        attn_metadata: AttentionMetadata,
->>>>>>> 1f079540
         intermediate_tensors: Optional[IntermediateTensors],
         inputs_embeds: Optional[torch.Tensor] = None,
     ) -> Union[torch.Tensor, IntermediateTensors]:
@@ -525,11 +516,6 @@
         self,
         input_ids: torch.Tensor,
         positions: torch.Tensor,
-<<<<<<< HEAD
-=======
-        kv_caches: list[torch.Tensor],
-        attn_metadata: AttentionMetadata,
->>>>>>> 1f079540
         intermediate_tensors: Optional[IntermediateTensors] = None,
         inputs_embeds: Optional[torch.Tensor] = None,
     ) -> Union[torch.Tensor, IntermediateTensors]:
