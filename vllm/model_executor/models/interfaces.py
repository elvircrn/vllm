# SPDX-License-Identifier: Apache-2.0

import inspect
from typing import (TYPE_CHECKING, Any, ClassVar, Dict, List, Literal,
                    Optional, Protocol, Type, Union, overload,
                    runtime_checkable)

import torch
from torch import Tensor
from typing_extensions import Self, TypeIs

from vllm.logger import init_logger
from vllm.model_executor.layers.quantization.base_config import (
    QuantizationConfig)
from vllm.utils import supports_kw

from .interfaces_base import is_pooling_model

if TYPE_CHECKING:
    from vllm.attention import AttentionMetadata
    from vllm.sequence import IntermediateTensors

logger = init_logger(__name__)

MultiModalEmbeddings = Union[list[Tensor], Tensor, tuple[Tensor, ...]]
"""
The output embeddings must be one of the following formats:

- A list or tuple of 2D tensors, where each tensor corresponds to
    each input multimodal data item (e.g, image).
- A single 3D tensor, with the batch dimension grouping the 2D tensors.
"""


@runtime_checkable
class SupportsMultiModal(Protocol):
    """The interface required for all multi-modal models."""

    supports_multimodal: ClassVar[Literal[True]] = True
    """
    A flag that indicates this model supports multi-modal inputs.

    Note:
        There is no need to redefine this flag if this class is in the
        MRO of your model class.
    """

    def get_multimodal_embeddings(
            self, **kwargs: object) -> Optional[MultiModalEmbeddings]:
        """
        Returns multimodal embeddings generated from multimodal kwargs 
        to be merged with text embeddings.

        Note:
            The returned multimodal embeddings must be in the same order as
            the appearances of their corresponding multimodal data item in the
            input prompt.
        """
        ...

    # Only for models that support v0 chunked prefill
    # TODO(ywang96): Remove this overload once v0 is deprecated
    @overload
    def get_input_embeddings(
        self,
        input_ids: Tensor,
        multimodal_embeddings: Optional[MultiModalEmbeddings] = None,
        attn_metadata: Optional["AttentionMetadata"] = None,
    ) -> Tensor:
        ...

    @overload
    def get_input_embeddings(
        self,
        input_ids: Tensor,
        multimodal_embeddings: Optional[MultiModalEmbeddings] = None,
    ) -> Tensor:
        """
        Returns the input embeddings merged from the text embeddings from 
        input_ids and the multimodal embeddings generated from multimodal 
        kwargs.
        """
        ...


# We can't use runtime_checkable with ClassVar for issubclass checks
# so we need to treat the class as an instance and use isinstance instead
@runtime_checkable
class _SupportsMultiModalType(Protocol):
    supports_multimodal: Literal[True]


@overload
def supports_multimodal(
        model: Type[object]) -> TypeIs[Type[SupportsMultiModal]]:
    ...


@overload
def supports_multimodal(model: object) -> TypeIs[SupportsMultiModal]:
    ...


def supports_multimodal(
    model: Union[Type[object], object],
) -> Union[TypeIs[Type[SupportsMultiModal]], TypeIs[SupportsMultiModal]]:
    if isinstance(model, type):
        return isinstance(model, _SupportsMultiModalType)

    return isinstance(model, SupportsMultiModal)


@runtime_checkable
class SupportsLoRA(Protocol):
    """The interface required for all models that support LoRA."""

    supports_lora: ClassVar[Literal[True]] = True
    """
    A flag that indicates this model supports LoRA.

    Note:
        There is no need to redefine this flag if this class is in the
        MRO of your model class.
    """
    # The `embedding_module` and `embedding_padding_modules`
    # are empty by default.
    embedding_modules: ClassVar[Dict[str, str]] = {}
    embedding_padding_modules: ClassVar[List[str]] = []
    packed_modules_mapping: ClassVar[Dict[str, List[str]]] = {}


# We can't use runtime_checkable with ClassVar for issubclass checks
# so we need to treat the class as an instance and use isinstance instead
@runtime_checkable
class _SupportsLoRAType(Protocol):
    supports_lora: Literal[True]

    packed_modules_mapping: Dict[str, List[str]]
    embedding_modules: Dict[str, str]
    embedding_padding_modules: List[str]


@overload
def supports_lora(model: Type[object]) -> TypeIs[Type[SupportsLoRA]]:
    ...


@overload
def supports_lora(model: object) -> TypeIs[SupportsLoRA]:
    ...


def supports_lora(
    model: Union[Type[object], object],
) -> Union[TypeIs[Type[SupportsLoRA]], TypeIs[SupportsLoRA]]:
    result = _supports_lora(model)

    if not result:
        lora_attrs = (
            "packed_modules_mapping",
            "embedding_modules",
            "embedding_padding_modules",
        )
        missing_attrs = tuple(attr for attr in lora_attrs
                              if not hasattr(model, attr))

        if getattr(model, "supports_lora", False):
            if missing_attrs:
                logger.warning(
                    "The model (%s) sets `supports_lora=True`, "
                    "but is missing LoRA-specific attributes: %s",
                    model,
                    missing_attrs,
                )
        else:
            if not missing_attrs:
                logger.warning(
                    "The model (%s) contains all LoRA-specific attributes, "
                    "but does not set `supports_lora=True`.", model)

    return result


def _supports_lora(model: Union[Type[object], object]) -> bool:
    if isinstance(model, type):
        return isinstance(model, _SupportsLoRAType)

    return isinstance(model, SupportsLoRA)


@runtime_checkable
class SupportsPP(Protocol):
    """The interface required for all models that support pipeline parallel."""

    supports_pp: ClassVar[Literal[True]] = True
    """
    A flag that indicates this model supports pipeline parallel.

    Note:
        There is no need to redefine this flag if this class is in the
        MRO of your model class.
    """

    def make_empty_intermediate_tensors(
        self,
        batch_size: int,
        dtype: torch.dtype,
        device: torch.device,
    ) -> "IntermediateTensors":
        """Called when PP rank > 0 for profiling purposes."""
        ...

    def forward(
        self,
        *,
        intermediate_tensors: Optional["IntermediateTensors"],
    ) -> Union[Tensor, "IntermediateTensors"]:
        """
        Accept :class:`IntermediateTensors` when PP rank > 0.

        Return :class:`IntermediateTensors` only for the last PP rank.
        """
        ...


# We can't use runtime_checkable with ClassVar for issubclass checks
# so we need to treat the class as an instance and use isinstance instead
@runtime_checkable
class _SupportsPPType(Protocol):
    supports_pp: Literal[True]

    def make_empty_intermediate_tensors(
        self,
        batch_size: int,
        dtype: torch.dtype,
        device: torch.device,
    ) -> "IntermediateTensors":
        ...

    def forward(
        self,
        *,
        intermediate_tensors: Optional["IntermediateTensors"],
    ) -> Union[Tensor, "IntermediateTensors"]:
        ...


@overload
def supports_pp(model: Type[object]) -> TypeIs[Type[SupportsPP]]:
    ...


@overload
def supports_pp(model: object) -> TypeIs[SupportsPP]:
    ...


def supports_pp(
    model: Union[Type[object], object],
) -> Union[bool, TypeIs[Type[SupportsPP]], TypeIs[SupportsPP]]:
    supports_attributes = _supports_pp_attributes(model)
    supports_inspect = _supports_pp_inspect(model)

    if supports_attributes and not supports_inspect:
        logger.warning(
            "The model (%s) sets `supports_pp=True`, but does not accept "
            "`intermediate_tensors` in its `forward` method", model)

    if not supports_attributes:
        pp_attrs = ("make_empty_intermediate_tensors", )
        missing_attrs = tuple(attr for attr in pp_attrs
                              if not hasattr(model, attr))

        if getattr(model, "supports_pp", False):
            if missing_attrs:
                logger.warning(
                    "The model (%s) sets `supports_pp=True`, "
                    "but is missing PP-specific attributes: %s",
                    model,
                    missing_attrs,
                )
        else:
            if not missing_attrs:
                logger.warning(
                    "The model (%s) contains all PP-specific attributes, "
                    "but does not set `supports_pp=True`.", model)

    return supports_attributes and supports_inspect


def _supports_pp_attributes(model: Union[Type[object], object]) -> bool:
    if isinstance(model, type):
        return isinstance(model, _SupportsPPType)

    return isinstance(model, SupportsPP)


def _supports_pp_inspect(model: Union[Type[object], object]) -> bool:
    model_forward = getattr(model, "forward", None)
    if not callable(model_forward):
        return False

    return supports_kw(model_forward, "intermediate_tensors")


@runtime_checkable
class HasInnerState(Protocol):
    """The interface required for all models that has inner state."""

    has_inner_state: ClassVar[Literal[True]] = True
    """
        A flag that indicates this model has inner state.
        Models that has inner state usually need access to the scheduler_config
        for max_num_seqs, etc. True for e.g. both Mamba and Jamba.
    """


@runtime_checkable
class _HasInnerStateType(Protocol):
    has_inner_state: ClassVar[Literal[True]]


@overload
def has_inner_state(model: object) -> TypeIs[HasInnerState]:
    ...


@overload
def has_inner_state(model: Type[object]) -> TypeIs[Type[HasInnerState]]:
    ...


def has_inner_state(
    model: Union[Type[object], object]
) -> Union[TypeIs[Type[HasInnerState]], TypeIs[HasInnerState]]:
    if isinstance(model, type):
        return isinstance(model, _HasInnerStateType)

    return isinstance(model, HasInnerState)


@runtime_checkable
class IsAttentionFree(Protocol):
    """The interface required for all models like Mamba that lack attention,
    but do have state whose size is constant wrt the number of tokens."""

    is_attention_free: ClassVar[Literal[True]] = True
    """
        A flag that indicates this model has no attention.
        Used for block manager and attention backend selection.
        True for Mamba but not Jamba.
    """


@runtime_checkable
class _IsAttentionFreeType(Protocol):
    is_attention_free: ClassVar[Literal[True]]


@overload
def is_attention_free(model: object) -> TypeIs[IsAttentionFree]:
    ...


@overload
def is_attention_free(model: Type[object]) -> TypeIs[Type[IsAttentionFree]]:
    ...


def is_attention_free(
    model: Union[Type[object], object]
) -> Union[TypeIs[Type[IsAttentionFree]], TypeIs[IsAttentionFree]]:
    if isinstance(model, type):
        return isinstance(model, _IsAttentionFreeType)

    return isinstance(model, IsAttentionFree)


@runtime_checkable
class IsHybrid(Protocol):
    """The interface required for all models like Jamba that have both
    attention and mamba blocks, indicates that 
    hf_config has 'layers_block_type'"""

    is_hybrid: ClassVar[Literal[True]] = True
    """
        A flag that indicates this model has both mamba and attention blocks
        , also indicates that the model's hf_config has 
        'layers_block_type' """


@runtime_checkable
class _IsHybridType(Protocol):
    is_hybrid: ClassVar[Literal[True]]


@overload
def is_hybrid(model: object) -> TypeIs[IsHybrid]:
    ...


@overload
def is_hybrid(model: Type[object]) -> TypeIs[Type[IsHybrid]]:
    ...


def is_hybrid(
    model: Union[Type[object], object]
) -> Union[TypeIs[Type[IsHybrid]], TypeIs[IsHybrid]]:
    if isinstance(model, type):
        return isinstance(model, _IsHybridType)

    return isinstance(model, IsHybrid)


@runtime_checkable
class SupportsCrossEncoding(Protocol):
    """The interface required for all models that support cross encoding."""

    supports_cross_encoding: ClassVar[Literal[True]] = True


@overload
def supports_cross_encoding(
        model: Type[object]) -> TypeIs[Type[SupportsCrossEncoding]]:
    ...


@overload
def supports_cross_encoding(model: object) -> TypeIs[SupportsCrossEncoding]:
    ...


def _supports_cross_encoding(
    model: Union[Type[object], object],
) -> Union[TypeIs[Type[SupportsCrossEncoding]], TypeIs[SupportsCrossEncoding]]:

    if isinstance(model, type):
        return isinstance(model, SupportsCrossEncoding)

    return isinstance(model, SupportsCrossEncoding)


def supports_cross_encoding(
    model: Union[Type[object], object],
) -> Union[TypeIs[Type[SupportsCrossEncoding]], TypeIs[SupportsCrossEncoding]]:
    return is_pooling_model(model) and _supports_cross_encoding(model)


class SupportsQuant:
    """The interface required for all models that support quantization."""

    packed_modules_mapping: ClassVar[Dict[str, List[str]]] = {}
    quant_config: Optional[QuantizationConfig] = None

<<<<<<< HEAD
    def __new__(cls, *args, **kwargs) -> "SupportsQuant":
        from .utils import WeightsMapper  # avoid circular import

=======
    def __new__(cls, *args, **kwargs) -> Self:
>>>>>>> e64afa45
        instance = super().__new__(cls)
        bound_args = inspect.signature(cls.__init__).bind(
            instance, *args, **kwargs).arguments

        quant_config = cls._find_quant_config(bound_args)
        prefix = cls._find_prefix(bound_args)
        packed_modules_mapping = cls.packed_modules_mapping
        hf_to_vllm_mapper: WeightsMapper = getattr(cls, "hf_to_vllm_mapper",
                                                   WeightsMapper())

        if quant_config is not None:
            # 1. update qconfig's packed_modules_mapppings
            #    currently takes union, in the future could be more precise
            #    using prefix and hf_to_vllm_mapper
            quant_config.packed_modules_mapping.update(packed_modules_mapping)

            # 2. update qconfig's ignored modules
            quant_config.ignored_modules = [
                prefix + hf_to_vllm_mapper._map_name(module[len(prefix):])
                if module.startswith(prefix) else module
                for module in quant_config.ignored_modules
            ]

            # 3. set model's quantization config
            instance.quant_config = quant_config

        return instance

    @staticmethod
    def _find_quant_config(
            bound_args: Dict[str, Any]) -> Optional[QuantizationConfig]:
        from vllm.config import VllmConfig  # avoid circular import

        for arg in bound_args.values():
            if isinstance(arg, VllmConfig):
                return arg.quant_config
            elif isinstance(arg, QuantizationConfig):
                return arg

        return None

    @staticmethod
    def _find_prefix(bound_args: Dict[str, Any]) -> str:
        return bound_args.get("prefix", "")


@runtime_checkable
class SupportsTranscription(Protocol):
    """The interface required for all models that support transcription."""

    supports_transcription: ClassVar[Literal[True]] = True


@overload
def supports_transcription(
        model: Type[object]) -> TypeIs[Type[SupportsTranscription]]:
    ...


@overload
def supports_transcription(model: object) -> TypeIs[SupportsTranscription]:
    ...


def supports_transcription(
    model: Union[Type[object], object],
) -> Union[TypeIs[Type[SupportsTranscription]], TypeIs[SupportsTranscription]]:
    if isinstance(model, type):
        return isinstance(model, SupportsTranscription)

    return isinstance(model, SupportsTranscription)


@runtime_checkable
class SupportsV0Only(Protocol):
    """Models with this interface are not compatible with V1 vLLM."""

    supports_v0_only: ClassVar[Literal[True]] = True


@overload
def supports_v0_only(model: Type[object]) -> TypeIs[Type[SupportsV0Only]]:
    ...


@overload
def supports_v0_only(model: object) -> TypeIs[SupportsV0Only]:
    ...


def supports_v0_only(
    model: Union[Type[object], object],
) -> Union[TypeIs[Type[SupportsV0Only]], TypeIs[SupportsV0Only]]:
    if isinstance(model, type):
        return isinstance(model, SupportsV0Only)

    return isinstance(model, SupportsV0Only)<|MERGE_RESOLUTION|>--- conflicted
+++ resolved
@@ -453,13 +453,9 @@
     packed_modules_mapping: ClassVar[Dict[str, List[str]]] = {}
     quant_config: Optional[QuantizationConfig] = None
 
-<<<<<<< HEAD
-    def __new__(cls, *args, **kwargs) -> "SupportsQuant":
+    def __new__(cls, *args, **kwargs) -> Self:
         from .utils import WeightsMapper  # avoid circular import
 
-=======
-    def __new__(cls, *args, **kwargs) -> Self:
->>>>>>> e64afa45
         instance = super().__new__(cls)
         bound_args = inspect.signature(cls.__init__).bind(
             instance, *args, **kwargs).arguments
@@ -483,7 +479,7 @@
                 for module in quant_config.ignored_modules
             ]
 
-            # 3. set model's quantization config
+            # 3. set module's quantization config
             instance.quant_config = quant_config
 
         return instance
