# SPDX-License-Identifier: Apache-2.0

from typing import (TYPE_CHECKING, ClassVar, Dict, List, Literal, Optional,
                    Protocol, Type, Union, overload, runtime_checkable)

import torch
from typing_extensions import TypeIs, TypeVar

from vllm.logger import init_logger
from vllm.utils import supports_kw

from .interfaces_base import is_pooling_model

if TYPE_CHECKING:
    from vllm.attention import AttentionMetadata
    from vllm.config import QuantizationConfig
    from vllm.multimodal.inputs import NestedTensors  # noqa: F401
    from vllm.sequence import IntermediateTensors

logger = init_logger(__name__)

T = TypeVar("T", default="NestedTensors")


@runtime_checkable
class SupportsMultiModal(Protocol):
    """The interface required for all multi-modal models."""

    supports_multimodal: ClassVar[Literal[True]] = True
    """
    A flag that indicates this model supports multi-modal inputs.

    Note:
        There is no need to redefine this flag if this class is in the
        MRO of your model class.
    """

    def get_multimodal_embeddings(self, **kwargs) -> Optional[T]:
        """
        Returns multimodal embeddings generated from multimodal kwargs 
        to be merged with text embeddings.

        The output embeddings must be one of the following formats:
    
        - A list or tuple of 2D tensors, where each tensor corresponds to
          each input multimodal data item (e.g, image).
        - A single 3D tensor, with the batch dimension grouping the 2D tensors.

        Note:
            The returned multimodal embeddings must be in the same order as
            the appearances of their corresponding multimodal data item in the
            input prompt.
        """
        ...

    # Only for models that support v0 chunked prefill
    # TODO(ywang96): Remove this overload once v0 is deprecated
    @overload
    def get_input_embeddings(
        self,
        input_ids: torch.Tensor,
        multimodal_embeddings: Optional[T] = None,
        attn_metadata: Optional["AttentionMetadata"] = None,
    ) -> torch.Tensor:
        ...

    @overload
    def get_input_embeddings(
        self,
        input_ids: torch.Tensor,
        multimodal_embeddings: Optional[T] = None,
    ) -> torch.Tensor:
        """
        Returns the input embeddings merged from the text embeddings from 
        input_ids and the multimodal embeddings generated from multimodal 
        kwargs.
        """
        ...


# We can't use runtime_checkable with ClassVar for issubclass checks
# so we need to treat the class as an instance and use isinstance instead
@runtime_checkable
class _SupportsMultiModalType(Protocol):
    supports_multimodal: Literal[True]


@overload
def supports_multimodal(
        model: Type[object]) -> TypeIs[Type[SupportsMultiModal]]:
    ...


@overload
def supports_multimodal(model: object) -> TypeIs[SupportsMultiModal]:
    ...


def supports_multimodal(
    model: Union[Type[object], object],
) -> Union[TypeIs[Type[SupportsMultiModal]], TypeIs[SupportsMultiModal]]:
    if isinstance(model, type):
        return isinstance(model, _SupportsMultiModalType)

    return isinstance(model, SupportsMultiModal)


@runtime_checkable
class SupportsLoRA(Protocol):
    """The interface required for all models that support LoRA."""

    supports_lora: ClassVar[Literal[True]] = True
    """
    A flag that indicates this model supports LoRA.

    Note:
        There is no need to redefine this flag if this class is in the
        MRO of your model class.
    """

    packed_modules_mapping: ClassVar[Dict[str, List[str]]]
    supported_lora_modules: ClassVar[List[str]]
    embedding_modules: ClassVar[Dict[str, str]]
    embedding_padding_modules: ClassVar[List[str]]


# We can't use runtime_checkable with ClassVar for issubclass checks
# so we need to treat the class as an instance and use isinstance instead
@runtime_checkable
class _SupportsLoRAType(Protocol):
    supports_lora: Literal[True]

    packed_modules_mapping: Dict[str, List[str]]
    supported_lora_modules: List[str]
    embedding_modules: Dict[str, str]
    embedding_padding_modules: List[str]


@overload
def supports_lora(model: Type[object]) -> TypeIs[Type[SupportsLoRA]]:
    ...


@overload
def supports_lora(model: object) -> TypeIs[SupportsLoRA]:
    ...


def supports_lora(
    model: Union[Type[object], object],
) -> Union[TypeIs[Type[SupportsLoRA]], TypeIs[SupportsLoRA]]:
    result = _supports_lora(model)

    if not result:
        lora_attrs = (
            "packed_modules_mapping",
            "supported_lora_modules",
            "embedding_modules",
            "embedding_padding_modules",
        )
        missing_attrs = tuple(attr for attr in lora_attrs
                              if not hasattr(model, attr))

        if getattr(model, "supports_lora", False):
            if missing_attrs:
                logger.warning(
                    "The model (%s) sets `supports_lora=True`, "
                    "but is missing LoRA-specific attributes: %s",
                    model,
                    missing_attrs,
                )
        else:
            if not missing_attrs:
                logger.warning(
                    "The model (%s) contains all LoRA-specific attributes, "
                    "but does not set `supports_lora=True`.", model)

    return result


def _supports_lora(model: Union[Type[object], object]) -> bool:
    if isinstance(model, type):
        return isinstance(model, _SupportsLoRAType)

    return isinstance(model, SupportsLoRA)


@runtime_checkable
class SupportsPP(Protocol):
    """The interface required for all models that support pipeline parallel."""

    supports_pp: ClassVar[Literal[True]] = True
    """
    A flag that indicates this model supports pipeline parallel.

    Note:
        There is no need to redefine this flag if this class is in the
        MRO of your model class.
    """

    def make_empty_intermediate_tensors(
        self,
        batch_size: int,
        dtype: torch.dtype,
        device: torch.device,
    ) -> "IntermediateTensors":
        """Called when PP rank > 0 for profiling purposes."""
        ...

    def forward(
        self,
        *,
        intermediate_tensors: Optional["IntermediateTensors"],
    ) -> Union[torch.Tensor, "IntermediateTensors"]:
        """
        Accept :class:`IntermediateTensors` when PP rank > 0.

        Return :class:`IntermediateTensors` only for the last PP rank.
        """
        ...


# We can't use runtime_checkable with ClassVar for issubclass checks
# so we need to treat the class as an instance and use isinstance instead
@runtime_checkable
class _SupportsPPType(Protocol):
    supports_pp: Literal[True]

    def make_empty_intermediate_tensors(
        self,
        batch_size: int,
        dtype: torch.dtype,
        device: torch.device,
    ) -> "IntermediateTensors":
        ...

    def forward(
        self,
        *,
        intermediate_tensors: Optional["IntermediateTensors"],
    ) -> Union[torch.Tensor, "IntermediateTensors"]:
        ...


@overload
def supports_pp(model: Type[object]) -> TypeIs[Type[SupportsPP]]:
    ...


@overload
def supports_pp(model: object) -> TypeIs[SupportsPP]:
    ...


def supports_pp(
    model: Union[Type[object], object],
) -> Union[bool, TypeIs[Type[SupportsPP]], TypeIs[SupportsPP]]:
    supports_attributes = _supports_pp_attributes(model)
    supports_inspect = _supports_pp_inspect(model)

    if supports_attributes and not supports_inspect:
        logger.warning(
            "The model (%s) sets `supports_pp=True`, but does not accept "
            "`intermediate_tensors` in its `forward` method", model)

    if not supports_attributes:
        pp_attrs = ("make_empty_intermediate_tensors", )
        missing_attrs = tuple(attr for attr in pp_attrs
                              if not hasattr(model, attr))

        if getattr(model, "supports_pp", False):
            if missing_attrs:
                logger.warning(
                    "The model (%s) sets `supports_pp=True`, "
                    "but is missing PP-specific attributes: %s",
                    model,
                    missing_attrs,
                )
        else:
            if not missing_attrs:
                logger.warning(
                    "The model (%s) contains all PP-specific attributes, "
                    "but does not set `supports_pp=True`.", model)

    return supports_attributes and supports_inspect


def _supports_pp_attributes(model: Union[Type[object], object]) -> bool:
    if isinstance(model, type):
        return isinstance(model, _SupportsPPType)

    return isinstance(model, SupportsPP)


def _supports_pp_inspect(model: Union[Type[object], object]) -> bool:
    model_forward = getattr(model, "forward", None)
    if not callable(model_forward):
        return False

    return supports_kw(model_forward, "intermediate_tensors")


@runtime_checkable
class HasInnerState(Protocol):
    """The interface required for all models that has inner state."""

    has_inner_state: ClassVar[Literal[True]] = True
    """
        A flag that indicates this model has inner state.
        Models that has inner state usually need access to the scheduler_config
        for max_num_seqs, etc. True for e.g. both Mamba and Jamba.
    """


@runtime_checkable
class _HasInnerStateType(Protocol):
    has_inner_state: ClassVar[Literal[True]]


@overload
def has_inner_state(model: object) -> TypeIs[HasInnerState]:
    ...


@overload
def has_inner_state(model: Type[object]) -> TypeIs[Type[HasInnerState]]:
    ...


def has_inner_state(
    model: Union[Type[object], object]
) -> Union[TypeIs[Type[HasInnerState]], TypeIs[HasInnerState]]:
    if isinstance(model, type):
        return isinstance(model, _HasInnerStateType)

    return isinstance(model, HasInnerState)


@runtime_checkable
class IsAttentionFree(Protocol):
    """The interface required for all models like Mamba that lack attention,
    but do have state whose size is constant wrt the number of tokens."""

    is_attention_free: ClassVar[Literal[True]] = True
    """
        A flag that indicates this model has no attention.
        Used for block manager and attention backend selection.
        True for Mamba but not Jamba.
    """


@runtime_checkable
class _IsAttentionFreeType(Protocol):
    is_attention_free: ClassVar[Literal[True]]


@overload
def is_attention_free(model: object) -> TypeIs[IsAttentionFree]:
    ...


@overload
def is_attention_free(model: Type[object]) -> TypeIs[Type[IsAttentionFree]]:
    ...


def is_attention_free(
    model: Union[Type[object], object]
) -> Union[TypeIs[Type[IsAttentionFree]], TypeIs[IsAttentionFree]]:
    if isinstance(model, type):
        return isinstance(model, _IsAttentionFreeType)

    return isinstance(model, IsAttentionFree)


@runtime_checkable
class IsHybrid(Protocol):
    """The interface required for all models like Jamba that have both
    attention and mamba blocks, indicates that 
    hf_config has 'layers_block_type'"""

    is_hybrid: ClassVar[Literal[True]] = True
    """
        A flag that indicates this model has both mamba and attention blocks
        , also indicates that the model's hf_config has 
        'layers_block_type' """


@runtime_checkable
class _IsHybridType(Protocol):
    is_hybrid: ClassVar[Literal[True]]


@overload
def is_hybrid(model: object) -> TypeIs[IsHybrid]:
    ...


@overload
def is_hybrid(model: Type[object]) -> TypeIs[Type[IsHybrid]]:
    ...


def is_hybrid(
    model: Union[Type[object], object]
) -> Union[TypeIs[Type[IsHybrid]], TypeIs[IsHybrid]]:
    if isinstance(model, type):
        return isinstance(model, _IsHybridType)

    return isinstance(model, IsHybrid)


@runtime_checkable
class SupportsCrossEncoding(Protocol):
    """The interface required for all models that support cross encoding."""

    supports_cross_encoding: ClassVar[Literal[True]] = True


@overload
def supports_cross_encoding(
        model: Type[object]) -> TypeIs[Type[SupportsCrossEncoding]]:
    ...


@overload
def supports_cross_encoding(model: object) -> TypeIs[SupportsCrossEncoding]:
    ...


def _supports_cross_encoding(
    model: Union[Type[object], object],
) -> Union[TypeIs[Type[SupportsCrossEncoding]], TypeIs[SupportsCrossEncoding]]:

    if isinstance(model, type):
        return isinstance(model, SupportsCrossEncoding)

    return isinstance(model, SupportsCrossEncoding)


def supports_cross_encoding(
    model: Union[Type[object], object],
) -> Union[TypeIs[Type[SupportsCrossEncoding]], TypeIs[SupportsCrossEncoding]]:
    return is_pooling_model(model) and _supports_cross_encoding(model)


<<<<<<< HEAD
class SupportsQuant:
    """The interface required for all models that support quantization."""

    packed_modules_mapping: ClassVar[Dict[str, List[str]]] = {}
    quant_config: Optional["QuantizationConfig"] = None

    def __init__(self, quant_config: "QuantizationConfig"):
        super().__init__()
        self.quant_config = quant_config
        self.quant_config.packed_modules_mapping.update(
            self.packed_modules_mapping)
=======
@runtime_checkable
class SupportsTranscription(Protocol):
    """The interface required for all models that support transcription."""

    supports_transcription: ClassVar[Literal[True]] = True


@overload
def supports_transcription(
        model: Type[object]) -> TypeIs[Type[SupportsTranscription]]:
    ...


@overload
def supports_transcription(model: object) -> TypeIs[SupportsTranscription]:
    ...


def supports_transcription(
    model: Union[Type[object], object],
) -> Union[TypeIs[Type[SupportsTranscription]], TypeIs[SupportsTranscription]]:
    if isinstance(model, type):
        return isinstance(model, SupportsTranscription)

    return isinstance(model, SupportsTranscription)
>>>>>>> d84cef76
<|MERGE_RESOLUTION|>--- conflicted
+++ resolved
@@ -444,7 +444,6 @@
     return is_pooling_model(model) and _supports_cross_encoding(model)
 
 
-<<<<<<< HEAD
 class SupportsQuant:
     """The interface required for all models that support quantization."""
 
@@ -456,7 +455,8 @@
         self.quant_config = quant_config
         self.quant_config.packed_modules_mapping.update(
             self.packed_modules_mapping)
-=======
+
+
 @runtime_checkable
 class SupportsTranscription(Protocol):
     """The interface required for all models that support transcription."""
@@ -481,5 +481,4 @@
     if isinstance(model, type):
         return isinstance(model, SupportsTranscription)
 
-    return isinstance(model, SupportsTranscription)
->>>>>>> d84cef76
+    return isinstance(model, SupportsTranscription)