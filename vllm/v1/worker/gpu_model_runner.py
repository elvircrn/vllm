--- conflicted
+++ resolved
@@ -73,12 +73,7 @@
     KVConnectorModelRunnerMixin, KVConnectorOutput)
 from vllm.v1.worker.lora_model_runner_mixin import LoRAModelRunnerMixin
 
-<<<<<<< HEAD
-from .utils import (bind_kv_cache, gather_mm_placeholders,
-=======
-from ..sample.logits_processor import LogitsProcessorManager
 from .utils import (MultiModalBudget, bind_kv_cache, gather_mm_placeholders,
->>>>>>> c494f96f
                     initialize_kv_cache_for_kv_sharing,
                     sanity_check_mm_encoder_outputs, scatter_mm_placeholders)
 
