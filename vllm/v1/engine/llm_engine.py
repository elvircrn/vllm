from typing import Dict, List, Mapping, Optional, Type, Union

from vllm.config import VllmConfig
from vllm.engine.arg_utils import EngineArgs
from vllm.engine.metrics_types import StatLoggerBase
from vllm.envs import VLLM_ENABLE_V1_MULTIPROCESSING
from vllm.inputs import INPUT_REGISTRY, InputRegistry, PromptType
from vllm.logger import init_logger
from vllm.lora.request import LoRARequest
from vllm.multimodal import MULTIMODAL_REGISTRY, MultiModalRegistry
from vllm.outputs import RequestOutput
from vllm.pooling_params import PoolingParams
from vllm.prompt_adapter.request import PromptAdapterRequest
from vllm.sampling_params import SamplingParams
from vllm.transformers_utils.tokenizer_group import init_tokenizer_from_configs
from vllm.usage.usage_lib import UsageContext
from vllm.v1.engine.core_client import EngineCoreClient
from vllm.v1.engine.detokenizer import Detokenizer
from vllm.v1.engine.processor import Processor
from vllm.v1.executor.gpu_executor import GPUExecutor

logger = init_logger(__name__)


class LLMEngine:
    """Legacy LLMEngine for backwards compatibility."""

    def __init__(
        self,
        vllm_config: VllmConfig,
        executor_class: Type[GPUExecutor],
        log_stats: bool,
        usage_context: UsageContext = UsageContext.ENGINE_CONTEXT,
        stat_loggers: Optional[Dict[str, StatLoggerBase]] = None,
        input_registry: InputRegistry = INPUT_REGISTRY,
        mm_registry: MultiModalRegistry = MULTIMODAL_REGISTRY,
        use_cached_outputs: bool = False,
        multiprocess_mode: bool = False,
    ) -> None:

        # TODO: Can we avoid this?
        self.model_config = vllm_config.model_config

        # Tokenizer (+ ensure liveness if running in another process).
        self.tokenizer = init_tokenizer_from_configs(
            model_config=vllm_config.model_config,
            scheduler_config=vllm_config.scheduler_config,
            parallel_config=vllm_config.parallel_config,
            enable_lora=bool(vllm_config.lora_config))
        self.tokenizer.ping()

        # Processor (convert Inputs --> EngineCoreRequests)
        self.processor = Processor(vllm_config.model_config,
                                   vllm_config.lora_config, self.tokenizer,
                                   input_registry, mm_registry)

        # Detokenizer (converts EngineCoreOutputs --> RequestOutput)
        self.detokenizer = Detokenizer(
            tokenizer_name=vllm_config.model_config.tokenizer,
            tokenizer_mode=vllm_config.model_config.tokenizer_mode,
            trust_remote_code=vllm_config.model_config.trust_remote_code,
            revision=vllm_config.model_config.tokenizer_revision,
        )

        # EngineCore (gets EngineCoreRequests and gives EngineCoreOutputs)
        self.engine_core = EngineCoreClient.make_client(
            vllm_config,
            executor_class,
            usage_context,
            multiprocess_mode=multiprocess_mode,
            asyncio_mode=False,
        )

    @classmethod
    def from_engine_args(
        cls,
        engine_args: EngineArgs,
        usage_context: UsageContext = UsageContext.ENGINE_CONTEXT,
        stat_loggers: Optional[Dict[str, StatLoggerBase]] = None,
        enable_multiprocessing: bool = False,
    ) -> "LLMEngine":
        """Creates an LLM engine from the engine arguments."""

        # Create the engine configs.
        vllm_config = engine_args.create_engine_config(usage_context)
        executor_class = cls._get_executor_cls(vllm_config)

        if VLLM_ENABLE_V1_MULTIPROCESSING:
            logger.debug("Enabling multiprocessing for LLMEngine.")
            enable_multiprocessing = True

        # Create the LLMEngine.
        return cls(vllm_config=vllm_config,
                   executor_class=executor_class,
                   log_stats=not engine_args.disable_log_stats,
                   usage_context=usage_context,
                   stat_loggers=stat_loggers,
                   multiprocess_mode=enable_multiprocessing)

    @classmethod
    def _get_executor_cls(cls, vllm_config: VllmConfig):
        return GPUExecutor

    def stop_remote_worker_execution_loop(self) -> None:
        raise NotImplementedError("TP not implemented yet.")

    def get_num_unfinished_requests(self) -> int:
        return self.detokenizer.get_num_unfinished_requests()

    def has_unfinished_requests(self) -> bool:
        return self.detokenizer.has_unfinished_requests()

    @classmethod
    def validate_outputs(cls, outputs, output_type):
        return outputs

    def abort_request(self, request_ids: List[str]) -> None:
        """Remove request_ids from EngineCore and Detokenizer."""

        self.engine_core.abort_requests(request_ids)
        self.detokenizer.abort_requests(request_ids)

    def add_request(
        self,
        request_id: str,
        prompt: PromptType,
        params: Union[SamplingParams, PoolingParams],
        arrival_time: Optional[float] = None,
        lora_request: Optional[LoRARequest] = None,
        trace_headers: Optional[Mapping[str, str]] = None,
        prompt_adapter_request: Optional[PromptAdapterRequest] = None,
        priority: int = 0,
    ) -> None:

        # 1) Process raw inputs into the request.
        detokenizer_req, engine_core_req = self.processor.process_inputs(
            request_id, prompt, params, arrival_time,
            self.get_model_config().max_logprobs, lora_request, trace_headers,
            prompt_adapter_request, priority)

        # 2) Add the request to Detokenizer.
        self.detokenizer.add_request(detokenizer_req)

        # 3) Add the request to EngineCore.
        self.engine_core.add_request(engine_core_req)

    def step(self) -> List[RequestOutput]:

        # 1) Get EngineCoreOutput from the EngineCore.
        engine_core_outputs = self.engine_core.get_output()

        # 2) Detokenizer the EngineCoreOutput.
        request_outputs, requests_to_abort = self.detokenizer.step(
            engine_core_outputs)

        # 3) Abort requests that finished due to stopping criteria.
        if requests_to_abort:
            self.abort_request(requests_to_abort)

        return request_outputs

    def get_model_config(self):
<<<<<<< HEAD
        """Gets the model configuration."""
        return self.model_config

    # TODO(rob): Can we get rid of these?
=======
        return self.model_config
>>>>>>> 1f6584ee

    def start_profile(self):
        self.engine_core.profile(True)

    def stop_profile(self):
        self.engine_core.profile(False)

    def get_tokenizer_group(self, group_type):
        pass<|MERGE_RESOLUTION|>--- conflicted
+++ resolved
@@ -160,14 +160,7 @@
         return request_outputs
 
     def get_model_config(self):
-<<<<<<< HEAD
-        """Gets the model configuration."""
         return self.model_config
-
-    # TODO(rob): Can we get rid of these?
-=======
-        return self.model_config
->>>>>>> 1f6584ee
 
     def start_profile(self):
         self.engine_core.profile(True)
