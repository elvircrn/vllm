<<<<<<< HEAD
import time
from typing import Any, Dict, Iterable, List, Mapping, Optional, Tuple, Union
=======
from typing import Dict, List, Mapping, Optional, Type, Union
>>>>>>> ac49b59d

from vllm.config import VllmConfig
from vllm.engine.arg_utils import EngineArgs
from vllm.engine.metrics_types import StatLoggerBase
from vllm.envs import VLLM_ENABLE_V1_MULTIPROCESSING
from vllm.inputs import INPUT_REGISTRY, InputRegistry, PromptType
from vllm.logger import init_logger
from vllm.lora.request import LoRARequest
from vllm.multimodal import MULTIMODAL_REGISTRY, MultiModalRegistry
from vllm.outputs import RequestOutput
from vllm.pooling_params import PoolingParams
from vllm.prompt_adapter.request import PromptAdapterRequest
from vllm.sampling_params import SamplingParams
from vllm.transformers_utils.tokenizer_group import init_tokenizer_from_configs
from vllm.usage.usage_lib import UsageContext
<<<<<<< HEAD
from vllm.v1.core.scheduler import Scheduler
from vllm.v1.request import Request, RequestStatus
from vllm.v1.tokenizer.detokenizer import Detokenizer, DetokenizerInputs
from vllm.version import __version__ as VLLM_VERSION
=======
from vllm.v1.engine.core_client import EngineCoreClient
from vllm.v1.engine.detokenizer import Detokenizer
from vllm.v1.engine.processor import Processor
from vllm.v1.executor.gpu_executor import GPUExecutor
>>>>>>> ac49b59d

logger = init_logger(__name__)


class LLMEngine:
    """Legacy LLMEngine for backwards compatibility."""

    def __init__(
        self,
        vllm_config: VllmConfig,
        executor_class,  #: Type[GPUExecutor], TODO: add a super class
        log_stats: bool,
        usage_context: UsageContext = UsageContext.ENGINE_CONTEXT,
        stat_loggers: Optional[Dict[str, StatLoggerBase]] = None,
        input_registry: InputRegistry = INPUT_REGISTRY,
        mm_registry: MultiModalRegistry = MULTIMODAL_REGISTRY,
        use_cached_outputs: bool = False,
        multiprocess_mode: bool = False,
    ) -> None:

        # TODO: Can we avoid this?
        self.model_config = vllm_config.model_config

        # Tokenizer (+ ensure liveness if running in another process).
        self.tokenizer = init_tokenizer_from_configs(
            model_config=vllm_config.model_config,
            scheduler_config=vllm_config.scheduler_config,
            parallel_config=vllm_config.parallel_config,
            enable_lora=bool(vllm_config.lora_config))
        self.tokenizer.ping()

        # Processor (convert Inputs --> EngineCoreRequests)
        self.processor = Processor(vllm_config.model_config,
                                   vllm_config.lora_config, self.tokenizer,
                                   input_registry, mm_registry)

        # Detokenizer (converts EngineCoreOutputs --> RequestOutput)
        self.detokenizer = Detokenizer(
            tokenizer_name=vllm_config.model_config.tokenizer,
            tokenizer_mode=vllm_config.model_config.tokenizer_mode,
            trust_remote_code=vllm_config.model_config.trust_remote_code,
            revision=vllm_config.model_config.tokenizer_revision,
        )

        # EngineCore (gets EngineCoreRequests and gives EngineCoreOutputs)
        self.engine_core = EngineCoreClient.make_client(
            vllm_config,
            executor_class,
            usage_context,
            multiprocess_mode=multiprocess_mode,
            asyncio_mode=False,
        )

    @classmethod
    def from_engine_args(
        cls,
        engine_args: EngineArgs,
        usage_context: UsageContext = UsageContext.ENGINE_CONTEXT,
        stat_loggers: Optional[Dict[str, StatLoggerBase]] = None,
        enable_multiprocessing: bool = False,
    ) -> "LLMEngine":
        """Creates an LLM engine from the engine arguments."""

        # Create the engine configs.
        vllm_config = engine_args.create_engine_config()
        executor_class = cls._get_executor_cls(vllm_config)

        if VLLM_ENABLE_V1_MULTIPROCESSING:
            logger.debug("Enabling multiprocessing for LLMEngine.")
            enable_multiprocessing = True

        # Create the LLMEngine.
        return cls(vllm_config=vllm_config,
                   executor_class=executor_class,
                   log_stats=not engine_args.disable_log_stats,
                   usage_context=usage_context,
                   stat_loggers=stat_loggers,
                   multiprocess_mode=enable_multiprocessing)

    @classmethod
    def _get_executor_cls(cls, vllm_config: VllmConfig):
        return GPUExecutor

    def stop_remote_worker_execution_loop(self) -> None:
        raise NotImplementedError("TP not implemented yet.")

    def get_num_unfinished_requests(self) -> int:
        return self.detokenizer.get_num_unfinished_requests()

    def has_unfinished_requests(self) -> bool:
        return self.detokenizer.has_unfinished_requests()

    @classmethod
    def validate_outputs(cls, outputs, output_type):
        return outputs

    def abort_request(self, request_ids: List[str]) -> None:
        """Remove request_ids from EngineCore and Detokenizer."""

        self.engine_core.abort_requests(request_ids)
        self.detokenizer.abort_requests(request_ids)

    def add_request(
        self,
        request_id: str,
        prompt: PromptType,
        params: Union[SamplingParams, PoolingParams],
        arrival_time: Optional[float] = None,
        lora_request: Optional[LoRARequest] = None,
        trace_headers: Optional[Mapping[str, str]] = None,
        prompt_adapter_request: Optional[PromptAdapterRequest] = None,
        priority: int = 0,
    ) -> None:

        # 1) Process raw inputs into the request.
        detokenizer_req, engine_core_req = self.processor.process_inputs(
            request_id, prompt, params, arrival_time, lora_request,
            trace_headers, prompt_adapter_request, priority)

        # 2) Add the request to Detokenizer.
        self.detokenizer.add_request(detokenizer_req)

        # 3) Add the request to EngineCore.
        self.engine_core.add_request(engine_core_req)

    def step(self) -> List[RequestOutput]:

        # 1) Get EngineCoreOutput from the EngineCore.
        engine_core_outputs = self.engine_core.get_output()

        # 2) Detokenizer the EngineCoreOutput.
        request_outputs, requests_to_abort = self.detokenizer.step(
            engine_core_outputs)

        # 3) Abort requests that finished due to stopping criteria.
        if requests_to_abort:
            self.abort_request(requests_to_abort)

<<<<<<< HEAD
    def get_lora_config(self) -> LoRAConfig:
        """Gets the LoRA configuration."""
        return self.lora_config

    @classmethod
    def _get_executor_cls(cls, engine_config: VllmConfig):
        distributed_executor_backend = (
            engine_config.parallel_config.distributed_executor_backend)
        if distributed_executor_backend == "mp":
            from vllm.v1.executor.multiproc_gpu_executor import (
                MultiprocessingGPUExecutor)
            executor_class = MultiprocessingGPUExecutor
        else:
            assert (distributed_executor_backend is None)
            from vllm.v1.executor.gpu_executor import GPUExecutor
            executor_class = GPUExecutor

        return executor_class
=======
        return request_outputs
>>>>>>> ac49b59d

    # TODO(rob): Can we get rid of these?

    def get_model_config(self):
        pass

    def is_encoder_decoder_model(self):
        pass

    def start_profile(self):
        pass

    def stop_profile(self):
        pass

    def get_tokenizer_group(self, group_type):
        pass<|MERGE_RESOLUTION|>--- conflicted
+++ resolved
@@ -1,9 +1,4 @@
-<<<<<<< HEAD
-import time
-from typing import Any, Dict, Iterable, List, Mapping, Optional, Tuple, Union
-=======
 from typing import Dict, List, Mapping, Optional, Type, Union
->>>>>>> ac49b59d
 
 from vllm.config import VllmConfig
 from vllm.engine.arg_utils import EngineArgs
@@ -19,17 +14,10 @@
 from vllm.sampling_params import SamplingParams
 from vllm.transformers_utils.tokenizer_group import init_tokenizer_from_configs
 from vllm.usage.usage_lib import UsageContext
-<<<<<<< HEAD
-from vllm.v1.core.scheduler import Scheduler
-from vllm.v1.request import Request, RequestStatus
-from vllm.v1.tokenizer.detokenizer import Detokenizer, DetokenizerInputs
-from vllm.version import __version__ as VLLM_VERSION
-=======
 from vllm.v1.engine.core_client import EngineCoreClient
 from vllm.v1.engine.detokenizer import Detokenizer
 from vllm.v1.engine.processor import Processor
 from vllm.v1.executor.gpu_executor import GPUExecutor
->>>>>>> ac49b59d
 
 logger = init_logger(__name__)
 
@@ -40,7 +28,7 @@
     def __init__(
         self,
         vllm_config: VllmConfig,
-        executor_class,  #: Type[GPUExecutor], TODO: add a super class
+        executor_class,
         log_stats: bool,
         usage_context: UsageContext = UsageContext.ENGINE_CONTEXT,
         stat_loggers: Optional[Dict[str, StatLoggerBase]] = None,
@@ -111,7 +99,18 @@
 
     @classmethod
     def _get_executor_cls(cls, vllm_config: VllmConfig):
-        return GPUExecutor
+        distributed_executor_backend = (
+            vllm_config.parallel_config.distributed_executor_backend)
+        if distributed_executor_backend == "mp":
+            from vllm.v1.executor.multiproc_gpu_executor import (
+                MultiprocessingGPUExecutor)
+            executor_class = MultiprocessingGPUExecutor
+        else:
+            assert (distributed_executor_backend is None)
+            from vllm.v1.executor.gpu_executor import GPUExecutor
+            executor_class = GPUExecutor
+
+        return executor_class
 
     def stop_remote_worker_execution_loop(self) -> None:
         raise NotImplementedError("TP not implemented yet.")
@@ -168,28 +167,7 @@
         if requests_to_abort:
             self.abort_request(requests_to_abort)
 
-<<<<<<< HEAD
-    def get_lora_config(self) -> LoRAConfig:
-        """Gets the LoRA configuration."""
-        return self.lora_config
-
-    @classmethod
-    def _get_executor_cls(cls, engine_config: VllmConfig):
-        distributed_executor_backend = (
-            engine_config.parallel_config.distributed_executor_backend)
-        if distributed_executor_backend == "mp":
-            from vllm.v1.executor.multiproc_gpu_executor import (
-                MultiprocessingGPUExecutor)
-            executor_class = MultiprocessingGPUExecutor
-        else:
-            assert (distributed_executor_backend is None)
-            from vllm.v1.executor.gpu_executor import GPUExecutor
-            executor_class = GPUExecutor
-
-        return executor_class
-=======
         return request_outputs
->>>>>>> ac49b59d
 
     # TODO(rob): Can we get rid of these?
 
