--- conflicted
+++ resolved
@@ -203,19 +203,11 @@
                         f"Worker failed with error '{result}', please check the"
                         " stack trace above for the root cause")
                 return result
-<<<<<<< HEAD
 
             for w in workers:
                 dequeue_timeout = None if deadline is None else (
                     deadline - time.monotonic())
 
-=======
-
-            for w in workers:
-                dequeue_timeout = None if deadline is None else (
-                    deadline - time.monotonic())
-
->>>>>>> 1ce8fd91
                 if non_block:
                     result = self.io_thread_pool.submit(  # type: ignore
                         get_response, w, dequeue_timeout, self.shutdown_event)
@@ -266,16 +258,10 @@
                 self.io_thread_pool.shutdown(wait=False, cancel_futures=True)
                 self.io_thread_pool = None
 
-<<<<<<< HEAD
-            for w in self.workers:
-                w.worker_response_mq = None
-            self._ensure_worker_termination([w.proc for w in self.workers])
-=======
             if workers := getattr(self, 'workers', None):
                 for w in workers:
                     w.worker_response_mq = None
                 self._ensure_worker_termination([w.proc for w in workers])
->>>>>>> 1ce8fd91
 
         self.rpc_broadcast_mq = None
 
