--- conflicted
+++ resolved
@@ -39,14 +39,10 @@
                                               EmbeddingResponse, ErrorResponse,
                                               LoadLoraAdapterRequest,
                                               TokenizeRequest,
-<<<<<<< HEAD
-                                              TokenizeResponse)
-=======
                                               TokenizeResponse,
                                               UnloadLoraAdapterRequest)
 from vllm.entrypoints.openai.rpc.client import AsyncEngineRPCClient
 from vllm.entrypoints.openai.rpc.server import run_rpc_server
->>>>>>> e8071259
 # yapf: enable
 from vllm.entrypoints.openai.serving_chat import OpenAIServingChat
 from vllm.entrypoints.openai.serving_completion import OpenAIServingCompletion
