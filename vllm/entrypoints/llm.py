--- conflicted
+++ resolved
@@ -44,12 +44,7 @@
 from vllm.outputs import (ClassificationRequestOutput, EmbeddingRequestOutput,
                           PoolingRequestOutput, RequestOutput,
                           ScoringRequestOutput)
-<<<<<<< HEAD
-from vllm.pooling_params import PoolingParams
-=======
 from vllm.pooling_params import PoolingParams, PoolingTask
-from vllm.prompt_adapter.request import PromptAdapterRequest
->>>>>>> 35366ae5
 from vllm.sampling_params import (BeamSearchParams, GuidedDecodingParams,
                                   RequestOutputKind, SamplingParams)
 from vllm.transformers_utils.tokenizer import (AnyTokenizer, MistralTokenizer,
@@ -957,12 +952,8 @@
         truncate_prompt_tokens: Optional[int] = None,
         use_tqdm: Union[bool, Callable[..., tqdm]] = True,
         lora_request: Optional[Union[list[LoRARequest], LoRARequest]] = None,
-<<<<<<< HEAD
-=======
-        prompt_adapter_request: Optional[PromptAdapterRequest] = None,
         pooling_task: PoolingTask = "encode",
         tokenization_kwargs: Optional[dict[str, Any]] = None,
->>>>>>> 35366ae5
     ) -> list[PoolingRequestOutput]:
         ...
 
@@ -977,12 +968,8 @@
         truncate_prompt_tokens: Optional[int] = None,
         use_tqdm: Union[bool, Callable[..., tqdm]] = True,
         lora_request: Optional[Union[list[LoRARequest], LoRARequest]] = None,
-<<<<<<< HEAD
-=======
-        prompt_adapter_request: Optional[PromptAdapterRequest] = None,
         pooling_task: PoolingTask = "encode",
         tokenization_kwargs: Optional[dict[str, Any]] = None,
->>>>>>> 35366ae5
     ) -> list[PoolingRequestOutput]:
         ...
 
@@ -997,12 +984,8 @@
         truncate_prompt_tokens: Optional[int] = None,
         use_tqdm: Union[bool, Callable[..., tqdm]] = True,
         lora_request: Optional[Union[list[LoRARequest], LoRARequest]] = None,
-<<<<<<< HEAD
-=======
-        prompt_adapter_request: Optional[PromptAdapterRequest] = None,
         pooling_task: PoolingTask = "encode",
         tokenization_kwargs: Optional[dict[str, Any]] = None,
->>>>>>> 35366ae5
     ) -> list[PoolingRequestOutput]:
         ...
 
@@ -1018,12 +1001,8 @@
         truncate_prompt_tokens: Optional[int] = None,
         use_tqdm: Union[bool, Callable[..., tqdm]] = True,
         lora_request: Optional[Union[list[LoRARequest], LoRARequest]] = None,
-<<<<<<< HEAD
-=======
-        prompt_adapter_request: Optional[PromptAdapterRequest] = None,
         pooling_task: PoolingTask = "encode",
         tokenization_kwargs: Optional[dict[str, Any]] = None,
->>>>>>> 35366ae5
     ) -> list[PoolingRequestOutput]:
         ...
 
@@ -1039,12 +1018,8 @@
         truncate_prompt_tokens: Optional[int] = None,
         use_tqdm: Union[bool, Callable[..., tqdm]] = True,
         lora_request: Optional[Union[list[LoRARequest], LoRARequest]] = None,
-<<<<<<< HEAD
-=======
-        prompt_adapter_request: Optional[PromptAdapterRequest] = None,
         pooling_task: PoolingTask = "encode",
         tokenization_kwargs: Optional[dict[str, Any]] = None,
->>>>>>> 35366ae5
     ) -> list[PoolingRequestOutput]:
         ...
 
@@ -1058,12 +1033,8 @@
         truncate_prompt_tokens: Optional[int] = None,
         use_tqdm: Union[bool, Callable[..., tqdm]] = True,
         lora_request: Optional[Union[list[LoRARequest], LoRARequest]] = None,
-<<<<<<< HEAD
-=======
-        prompt_adapter_request: Optional[PromptAdapterRequest] = None,
         pooling_task: PoolingTask = "encode",
         tokenization_kwargs: Optional[dict[str, Any]] = None,
->>>>>>> 35366ae5
     ) -> list[PoolingRequestOutput]:
         ...
 
@@ -1082,12 +1053,8 @@
         truncate_prompt_tokens: Optional[int] = None,
         use_tqdm: Union[bool, Callable[..., tqdm]] = True,
         lora_request: Optional[Union[list[LoRARequest], LoRARequest]] = None,
-<<<<<<< HEAD
-=======
-        prompt_adapter_request: Optional[PromptAdapterRequest] = None,
         pooling_task: PoolingTask = "encode",
         tokenization_kwargs: Optional[dict[str, Any]] = None,
->>>>>>> 35366ae5
     ) -> list[PoolingRequestOutput]:
         """Apply pooling to the hidden states corresponding to the input
         prompts.
@@ -1107,12 +1074,7 @@
                 it is used to create the progress bar.
                 If `False`, no progress bar is created.
             lora_request: LoRA request to use for generation, if any.
-<<<<<<< HEAD
-=======
-            prompt_adapter_request: Prompt Adapter request to use for
-                generation, if any.
             pooling_task: Override the pooling task to use.
->>>>>>> 35366ae5
 
         Returns:
             A list of `PoolingRequestOutput` objects containing the
@@ -1213,23 +1175,14 @@
             raise ValueError("Embedding API is not supported by this model. "
                              "Please set `--task embed`.")
 
-<<<<<<< HEAD
-        items = self.encode(prompts,
-                            truncate_prompt_tokens=truncate_prompt_tokens,
-                            use_tqdm=use_tqdm,
-                            pooling_params=pooling_params,
-                            lora_request=lora_request)
-=======
         items = self.encode(
             prompts,
             truncate_prompt_tokens=truncate_prompt_tokens,
             use_tqdm=use_tqdm,
             pooling_params=pooling_params,
             lora_request=lora_request,
-            prompt_adapter_request=prompt_adapter_request,
             pooling_task="embed",
         )
->>>>>>> 35366ae5
 
         return [EmbeddingRequestOutput.from_base(item) for item in items]
 
@@ -1268,19 +1221,12 @@
                 "Classification API is not supported by this model. "
                 "Please set `--task classify`.")
 
-<<<<<<< HEAD
-        items = self.encode(prompts,
-                            use_tqdm=use_tqdm,
-                            lora_request=lora_request)
-=======
         items = self.encode(
             prompts,
             use_tqdm=use_tqdm,
             lora_request=lora_request,
-            prompt_adapter_request=prompt_adapter_request,
             pooling_task="classify",
         )
->>>>>>> 35366ae5
 
         return [ClassificationRequestOutput.from_base(item) for item in items]
 
@@ -1298,14 +1244,9 @@
             text_1 + text_2,
             truncate_prompt_tokens=truncate_prompt_tokens,
             use_tqdm=use_tqdm,
-<<<<<<< HEAD
-            lora_request=lora_request)
-=======
             lora_request=lora_request,
-            prompt_adapter_request=prompt_adapter_request,
             pooling_task="embed",
         )
->>>>>>> 35366ae5
 
         encoded_output_1: list[PoolingRequestOutput] = encoded_output[
             0:len(text_1)]
