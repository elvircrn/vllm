--- conflicted
+++ resolved
@@ -984,7 +984,6 @@
                                        c_strides, per_act_token, per_out_ch)
 
 
-<<<<<<< HEAD
 def cutlass_blockwise_scaled_grouped_mm_sm90(
         out_tensors: torch.Tensor, a_tensors: torch.Tensor,
         b_tensors: torch.Tensor, a_scales: torch.Tensor,
@@ -1008,18 +1007,11 @@
         problem_sizes, a_strides, b_strides, c_strides, per_act_block)
 
 
-def cutlass_fp4_moe_mm(a_tensors: torch.Tensor, b_tensors: torch.Tensor,
-                       a_scales: torch.Tensor, b_scales: torch.Tensor,
-                       alphas: torch.Tensor, problem_sizes: torch.Tensor,
-                       expert_offsets: torch.Tensor, sf_offsets: torch.Tensor,
-                       out_dtype: torch.dtype, device: torch.device):
-=======
 def cutlass_fp4_moe_mm(out_tensors: torch.Tensor, a_tensors: torch.Tensor,
                        b_tensors: torch.Tensor, a_scales: torch.Tensor,
                        b_scales: torch.Tensor, alphas: torch.Tensor,
                        problem_sizes: torch.Tensor,
                        expert_offsets: torch.Tensor, sf_offsets: torch.Tensor):
->>>>>>> 54cf1cae
     """
     An FP4 Blockscaled Group Gemm that takes in  a_tensors, b_tensors and runs
     the gemms for each combination based on the specified problem sizes.
