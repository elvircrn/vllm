--- conflicted
+++ resolved
@@ -300,7 +300,6 @@
     return torch.ops._C.awq_marlin_repack(b_q_weight, size_k, size_n, num_bits)
 
 
-<<<<<<< HEAD
 def gptq_marlin_moe_repack(b_q_weight: torch.Tensor, perm: torch.Tensor,
                            size_k: int, size_n: int,
                            num_bits: int) -> torch.Tensor:
@@ -314,13 +313,6 @@
     return output
 
 
-def gptq_marlin_gemm(a: torch.Tensor, b_q_weight: torch.Tensor,
-                     b_scales: torch.Tensor, b_zeros: torch.Tensor,
-                     g_idx: torch.Tensor, perm: torch.Tensor,
-                     workspace: torch.Tensor, num_bits: int, size_m: int,
-                     size_n: int, size_k: int, is_k_full: bool, has_zp: bool,
-                     use_fp32_reduce: bool) -> torch.Tensor:
-=======
 def gptq_marlin_gemm(a: torch.Tensor,
                      b_q_weight: torch.Tensor,
                      b_scales: torch.Tensor,
@@ -335,7 +327,6 @@
                      is_k_full: bool,
                      has_zp: bool = False,
                      use_fp32_reduce: bool = False) -> torch.Tensor:
->>>>>>> 1a36287b
     return torch.ops._C.gptq_marlin_gemm(a, b_q_weight, b_scales, b_zeros,
                                          g_idx, perm, workspace, b_q_type,
                                          size_m, size_n, size_k, is_k_full,
