# SPDX-License-Identifier: Apache-2.0
# SPDX-FileCopyrightText: Copyright contributors to the vLLM project
"""
Model configs may be defined in this directory for the following reasons:

- There is no configuration file defined by HF Hub or Transformers library.
- There is a need to override the existing config to support vLLM.
"""

from vllm.transformers_utils.configs.chatglm import ChatGLMConfig
from vllm.transformers_utils.configs.deepseek_vl2 import DeepseekVLV2Config
from vllm.transformers_utils.configs.eagle import EAGLEConfig
# RWConfig is for the original tiiuae/falcon-40b(-instruct) and
# tiiuae/falcon-7b(-instruct) models. Newer Falcon models will use the
# `FalconConfig` class from the official HuggingFace transformers library.
from vllm.transformers_utils.configs.falcon import RWConfig
from vllm.transformers_utils.configs.jais import JAISConfig
from vllm.transformers_utils.configs.kimi_vl import KimiVLConfig
from vllm.transformers_utils.configs.medusa import MedusaConfig
from vllm.transformers_utils.configs.mllama import MllamaConfig
from vllm.transformers_utils.configs.mlp_speculator import MLPSpeculatorConfig
from vllm.transformers_utils.configs.moonvit import MoonViTConfig
from vllm.transformers_utils.configs.nemotron import NemotronConfig
from vllm.transformers_utils.configs.nemotron_h import NemotronHConfig
from vllm.transformers_utils.configs.nemotron_vl import Nemotron_Nano_VL_Config
<<<<<<< HEAD
from vllm.transformers_utils.configs.nvlm_d import NVLM_D_Config
from vllm.transformers_utils.configs.ovis import OvisConfig
from vllm.transformers_utils.configs.skyworkr1v import SkyworkR1VChatConfig
from vllm.transformers_utils.configs.solar import SolarConfig
from vllm.transformers_utils.configs.speculators.base import SpeculatorsConfig
from vllm.transformers_utils.configs.telechat2 import Telechat2Config
=======
>>>>>>> 5c8fe389
from vllm.transformers_utils.configs.ultravox import UltravoxConfig

__all__ = [
    "ChatGLMConfig",
    "DeepseekVLV2Config",
    "RWConfig",
    "JAISConfig",
    "MedusaConfig",
    "EAGLEConfig",
    "MllamaConfig",
    "MLPSpeculatorConfig",
    "MoonViTConfig",
    "KimiVLConfig",
    "NemotronConfig",
    "NemotronHConfig",
    "Nemotron_Nano_VL_Config",
<<<<<<< HEAD
    "NVLM_D_Config",
    "OvisConfig",
    "SkyworkR1VChatConfig",
    "SpeculatorsConfig",
    "SolarConfig",
    "Telechat2Config",
=======
>>>>>>> 5c8fe389
    "UltravoxConfig",
]<|MERGE_RESOLUTION|>--- conflicted
+++ resolved
@@ -23,15 +23,7 @@
 from vllm.transformers_utils.configs.nemotron import NemotronConfig
 from vllm.transformers_utils.configs.nemotron_h import NemotronHConfig
 from vllm.transformers_utils.configs.nemotron_vl import Nemotron_Nano_VL_Config
-<<<<<<< HEAD
-from vllm.transformers_utils.configs.nvlm_d import NVLM_D_Config
-from vllm.transformers_utils.configs.ovis import OvisConfig
-from vllm.transformers_utils.configs.skyworkr1v import SkyworkR1VChatConfig
-from vllm.transformers_utils.configs.solar import SolarConfig
 from vllm.transformers_utils.configs.speculators.base import SpeculatorsConfig
-from vllm.transformers_utils.configs.telechat2 import Telechat2Config
-=======
->>>>>>> 5c8fe389
 from vllm.transformers_utils.configs.ultravox import UltravoxConfig
 
 __all__ = [
@@ -48,14 +40,6 @@
     "NemotronConfig",
     "NemotronHConfig",
     "Nemotron_Nano_VL_Config",
-<<<<<<< HEAD
-    "NVLM_D_Config",
-    "OvisConfig",
-    "SkyworkR1VChatConfig",
     "SpeculatorsConfig",
-    "SolarConfig",
-    "Telechat2Config",
-=======
->>>>>>> 5c8fe389
     "UltravoxConfig",
 ]