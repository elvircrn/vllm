--- conflicted
+++ resolved
@@ -121,14 +121,11 @@
                              alibi_slopes, sliding_window, kv_cache_dtype,
                              blocksparse_params, logits_soft_cap, attn_type,
                              **extra_impl_args)
-<<<<<<< HEAD
-=======
         self.use_mla = use_mla
         self.num_heads = num_heads
         self.head_size = head_size
         self.num_kv_heads = num_kv_heads
         self.sliding_window = sliding_window
->>>>>>> 998803e7
         self.backend = backend_name_to_enum(attn_backend.get_name())
         self.dtype = dtype
 
