"""Attention layer with FlashAttention."""
from dataclasses import dataclass
from typing import TYPE_CHECKING, Any, Dict, List, Optional, Tuple, Type

import torch

from vllm import _custom_ops as ops
from vllm.attention.backends.abstract import (AttentionBackend, AttentionImpl,
                                              AttentionMetadata,
                                              AttentionMetadataBuilder,
                                              AttentionType)
from vllm.attention.backends.utils import (PAD_SLOT_ID, CommonAttentionState,
                                           compute_slot_mapping,
                                           compute_slot_mapping_start_idx,
                                           is_block_tables_empty)
from vllm.forward_context import get_forward_context
from vllm.utils import (async_tensor_h2d, direct_register_custom_op,
                        make_tensor_with_pad)

if TYPE_CHECKING:
    from vllm.worker.model_runner import (ModelInputForGPUBuilder,
                                          ModelInputForGPUWithSamplingMetadata)

from vllm.vllm_flash_attn import (flash_attn_varlen_func,
                                  flash_attn_with_kvcache)


class FlashAttentionBackend(AttentionBackend):

    @staticmethod
    def get_supported_head_sizes() -> List[int]:
        return [32, 64, 96, 128, 160, 192, 224, 256]

    @staticmethod
    def get_name() -> str:
        return "FLASH_ATTN"

    @staticmethod
    def get_impl_cls() -> Type["FlashAttentionImpl"]:
        return FlashAttentionImpl

    @staticmethod
    def get_metadata_cls() -> Type["AttentionMetadata"]:
        return FlashAttentionMetadata

    @staticmethod
    def get_builder_cls() -> Type["FlashAttentionMetadataBuilder"]:
        return FlashAttentionMetadataBuilder

    @staticmethod
    def get_state_cls() -> Type["CommonAttentionState"]:
        return CommonAttentionState

    @staticmethod
    def get_kv_cache_shape(
        num_blocks: int,
        block_size: int,
        num_kv_heads: int,
        head_size: int,
    ) -> Tuple[int, ...]:
        if block_size % 16 != 0:
            raise ValueError("Block size must be a multiple of 16.")
        return (2, num_blocks, block_size, num_kv_heads, head_size)

    @staticmethod
    def swap_blocks(
        src_kv_cache: torch.Tensor,
        dst_kv_cache: torch.Tensor,
        src_to_dst: torch.Tensor,
    ) -> None:
        src_key_cache = src_kv_cache[0]
        dst_key_cache = dst_kv_cache[0]
        ops.swap_blocks(src_key_cache, dst_key_cache, src_to_dst)

        src_value_cache = src_kv_cache[1]
        dst_value_cache = dst_kv_cache[1]
        ops.swap_blocks(src_value_cache, dst_value_cache, src_to_dst)

    @staticmethod
    def copy_blocks(
        kv_caches: List[torch.Tensor],
        src_to_dists: torch.Tensor,
    ) -> None:
        key_caches = [kv_cache[0] for kv_cache in kv_caches]
        value_caches = [kv_cache[1] for kv_cache in kv_caches]
        ops.copy_blocks(key_caches, value_caches, src_to_dists)


@dataclass
class FlashAttentionMetadata(AttentionMetadata):
    """Metadata for FlashAttentionBackend.

    NOTE: Any python object stored here is not updated when it is
    cuda-graph replayed. If you have values that need to be changed
    dynamically, it should be stored in tensor. The tensor has to be
    updated from `CUDAGraphRunner.forward` API.
    """
    # (batch_size,). The sequence length per sequence. Sequence length means
    # the computed tokens + new tokens None if it is a decoding.
    seq_lens: Optional[List[int]]
    # seq_lens stored as a tensor.
    seq_lens_tensor: Optional[torch.Tensor]

    # NOTE(sang): Definition of context_len, query_len, and seq_len.
    # |---------- N-1 iteration --------|
    # |---------------- N iteration ---------------------|
    # |- tokenA -|......................|-- newTokens ---|
    # |---------- context_len ----------|
    # |-------------------- seq_len ---------------------|
    #                                   |-- query_len ---|

    # Maximum query length in the batch.
    max_query_len: Optional[int]

    # Max number of query tokens among request in the batch.
    max_decode_query_len: Optional[int]

    # Maximum sequence length among prefill batch. 0 if there are decoding
    # requests only.
    max_prefill_seq_len: int
    # Maximum sequence length among decode batch. 0 if there are prefill
    # requests only.
    max_decode_seq_len: int
    # (batch_size + 1,). The cumulative subquery lengths of the sequences in
    # the batch, used to index into subquery. E.g., if the subquery length
    # is [4, 6], it is [0, 4, 10].
    query_start_loc: Optional[torch.Tensor]
    # (batch_size + 1,). The cumulative sequence lengths of the sequences in
    # the batch, used to index into sequence. E.g., if the sequence length is
    # [4, 6], it is [0, 4, 10].
    seq_start_loc: Optional[torch.Tensor]
    # (batch_size,) A tensor of context lengths (tokens that are computed
    # so far).
    context_lens_tensor: Optional[torch.Tensor]

    # (batch_size, max_blocks_per_seq).
    # Block addresses per sequence. (Seq id -> list of physical block)
    # E.g., [0, 1, 2] means tokens are stored in 0th, 1st, and 2nd blocks
    # in the kv cache. Each block can contain up to block_size tokens.
    # 2nd dimensions are padded up to max_blocks_per_seq if it is cuda-graph
    # captured.
    block_tables: Optional[torch.Tensor]

    # Whether or not if cuda graph is enabled.
    # Cuda-graph is currently enabled for decoding only.
    # TODO(woosuk): Move `use_cuda_graph` out since it's unrelated to attention.
    use_cuda_graph: bool

    _cached_prefill_metadata: Optional["FlashAttentionMetadata"] = None
    _cached_decode_metadata: Optional["FlashAttentionMetadata"] = None

    @property
    def prefill_metadata(self) -> Optional["FlashAttentionMetadata"]:
        if self.num_prefills == 0:
            return None

        if self._cached_prefill_metadata is not None:
            return self._cached_prefill_metadata

        assert self.seq_lens is not None
        assert self.seq_lens_tensor is not None
        assert self.query_start_loc is not None
        assert self.context_lens_tensor is not None
        assert self.block_tables is not None
        assert self.seq_start_loc is not None

        self._cached_prefill_metadata = FlashAttentionMetadata(
            num_prefills=self.num_prefills,
            num_prefill_tokens=self.num_prefill_tokens,
            num_decode_tokens=0,
            slot_mapping=self.slot_mapping[:self.num_prefill_tokens],
            seq_lens=self.seq_lens[:self.num_prefills],
            seq_lens_tensor=self.seq_lens_tensor[:self.num_prefills],
            max_query_len=self.max_query_len,
            max_prefill_seq_len=self.max_prefill_seq_len,
            max_decode_query_len=0,
            max_decode_seq_len=0,
            query_start_loc=self.query_start_loc[:self.num_prefills + 1],
            seq_start_loc=self.seq_start_loc[:self.num_prefills + 1],
            context_lens_tensor=self.context_lens_tensor[:self.num_prefills],
            block_tables=self.block_tables[:self.num_prefills],
            use_cuda_graph=False,
        )
        return self._cached_prefill_metadata

    @property
    def decode_metadata(self) -> Optional["FlashAttentionMetadata"]:
        if self.num_decode_tokens == 0:
            return None

        if self._cached_decode_metadata is not None:
            return self._cached_decode_metadata
        assert self.block_tables is not None
        assert self.seq_lens_tensor is not None

        self._cached_decode_metadata = FlashAttentionMetadata(
            num_prefills=0,
            num_prefill_tokens=0,
            num_decode_tokens=self.num_decode_tokens,
            slot_mapping=self.slot_mapping[self.num_prefill_tokens:],
            seq_lens=None,
            seq_lens_tensor=self.seq_lens_tensor[self.num_prefills:],
            max_decode_query_len=self.max_decode_query_len,
            max_query_len=self.max_query_len,
            max_prefill_seq_len=0,
            max_decode_seq_len=self.max_decode_seq_len,
            query_start_loc=self.query_start_loc[self.num_prefills:]
            if self.query_start_loc is not None else None,
            seq_start_loc=self.seq_start_loc[self.num_prefills:]
            if self.seq_start_loc is not None else None,
            context_lens_tensor=None,
            block_tables=self.block_tables[self.num_prefills:],
            use_cuda_graph=self.use_cuda_graph,
        )
        return self._cached_decode_metadata

    def advance_step(self,
                     model_input: "ModelInputForGPUWithSamplingMetadata",
                     sampled_token_ids: Optional[torch.Tensor],
                     block_size: int,
                     num_seqs: int,
                     num_queries: int,
                     turn_prefills_into_decodes: bool = False):
        """
        Update metadata in-place to advance one decode step.
        """
        # When using cudagraph, the num_seqs is padded to the next captured
        # batch sized, but num_queries tracks the actual number of requests in
        # the batch. For --enforce-eager mode, num_seqs == num_queries
        if num_seqs != num_queries:
            assert num_seqs > num_queries
            assert self.use_cuda_graph

        if turn_prefills_into_decodes:
            # When Mutli-Step is enabled with Chunked-Prefill, prefills and
            # decodes are scheduled together. In the first step, all the
            # prefills turn into decodes. This update reflects that
            # conversion.
            assert self.num_decode_tokens + self.num_prefills == num_seqs
            self.num_decode_tokens += self.num_prefills
            self.num_prefills = 0
            self.num_prefill_tokens = 0
            self.max_prefill_seq_len = 0
            self.max_query_len = 1

            self.slot_mapping = self.slot_mapping[:num_seqs]
        else:
            assert self.seq_lens is not None
            assert self.max_decode_seq_len == max(self.seq_lens)

        assert self.num_prefills == 0
        assert self.num_prefill_tokens == 0
        assert self.num_decode_tokens == num_seqs
        assert self.slot_mapping.shape == (num_seqs, )

        assert self.seq_lens is not None
        assert len(self.seq_lens) == num_seqs
        assert self.seq_lens_tensor is not None
        assert self.seq_lens_tensor.shape == (num_seqs, )
        assert self.max_query_len == 1
        assert self.max_prefill_seq_len == 0

        assert self.query_start_loc is not None
        assert self.query_start_loc.shape == (num_queries + 1, )
        assert self.seq_start_loc is not None
        assert self.seq_start_loc.shape == (num_seqs + 1, )

        assert self.context_lens_tensor is not None
        assert self.context_lens_tensor.shape == (num_queries, )

        assert self.block_tables is not None
        assert self.block_tables.shape[0] == num_seqs

        # Update query lengths. Note that we update only queries and not seqs,
        # since tensors may be padded due to captured cuda graph batch size
        for i in range(num_queries):
            self.seq_lens[i] += 1
        self.max_decode_seq_len = max(self.seq_lens)

        ops.advance_step_flashattn(num_seqs=num_seqs,
                                   num_queries=num_queries,
                                   block_size=block_size,
                                   input_tokens=model_input.input_tokens,
                                   sampled_token_ids=sampled_token_ids,
                                   input_positions=model_input.input_positions,
                                   seq_lens=self.seq_lens_tensor,
                                   slot_mapping=self.slot_mapping,
                                   block_tables=self.block_tables)


class FlashAttentionMetadataBuilder(
        AttentionMetadataBuilder[FlashAttentionMetadata]):

    def __init__(self, input_builder: "ModelInputForGPUBuilder"):
        self.slot_mapping: List[int] = []
        self.prefill_seq_lens: List[int] = []
        self.context_lens: List[int] = []
        self.block_tables: List[List[int]] = []
        self.curr_seq_lens: List[int] = []
        self.num_prefills = 0
        self.num_prefill_tokens = 0
        self.num_decode_tokens = 0
        self.has_prefix_cache_hit = False

        self.input_builder = input_builder
        self.runner = input_builder.runner
        self.sliding_window = input_builder.sliding_window
        self.block_size = input_builder.block_size

    def _add_seq_group(
            self, inter_data: "ModelInputForGPUBuilder.InterDataForSeqGroup",
            chunked_prefill_enabled: bool, prefix_cache_hit: bool):
        """Add a sequence group to the metadata. Specifically update/append
        1. context length.
        2. block table.
        3. slot mapping.
        """
        is_prompt = inter_data.is_prompt
        block_tables = inter_data.block_tables

        for (seq_id, token_len, seq_len, curr_seq_len, query_len, context_len,
             curr_sliding_window_block) in zip(
                 inter_data.seq_ids, [len(t) for t in inter_data.input_tokens],
                 inter_data.orig_seq_lens, inter_data.seq_lens,
                 inter_data.query_lens, inter_data.context_lens,
                 inter_data.curr_sliding_window_blocks):
            self.context_lens.append(context_len)

            if is_prompt:
                self.num_prefills += 1
                self.num_prefill_tokens += token_len
                self.prefill_seq_lens.append(seq_len)
            else:
                self.num_decode_tokens += query_len
                self.curr_seq_lens.append(curr_seq_len)

            # Compute block table.
            # TODO(sang): Combine chunked prefill and prefix caching by
            # only allowing multiple of block_size chunk size.
            # NOTE: This only works for oooooooxxx style attention.
            block_table = []
            if prefix_cache_hit:
                # NOTE(woosuk): For flash-attn, the block table should
                # include the entries for the incoming prefill tokens.
                block_table = block_tables[seq_id]
            elif ((chunked_prefill_enabled or not is_prompt)
                  and block_tables is not None):
                if curr_sliding_window_block == 0:
                    block_table = block_tables[seq_id]
                else:
                    block_table = block_tables[seq_id][
                        -curr_sliding_window_block:]
            self.block_tables.append(block_table)

            # Compute slot mapping.
            is_profile_run = is_block_tables_empty(block_tables)
            start_idx = compute_slot_mapping_start_idx(is_prompt, query_len,
                                                       context_len,
                                                       self.sliding_window)
            compute_slot_mapping(is_profile_run, self.slot_mapping, seq_id,
                                 seq_len, context_len, start_idx,
                                 self.block_size, inter_data.block_tables)

    def _get_graph_runner_block_tables(
            self, num_seqs: int,
            block_tables: List[List[int]]) -> torch.Tensor:
        # The shape of graph_block_tables is
        # [max batch size, max context len // block size].
        max_batch_size, max_blocks = self.runner.graph_block_tables.shape
        assert max_batch_size >= num_seqs

        graph_block_tables = self.runner.graph_block_tables[:num_seqs]
        for i, block_table in enumerate(block_tables):
            if block_table:
                num_blocks = len(block_table)
                if num_blocks <= max_blocks:
                    graph_block_tables[i, :num_blocks] = block_table
                else:
                    # It may be possible to have more blocks allocated due
                    # to lookahead slots of multi-step, however, they are
                    # not used anyway, so can be safely ignored.
                    graph_block_tables[
                        i, :max_blocks] = block_table[:max_blocks]

        return torch.from_numpy(graph_block_tables).to(
            device=self.runner.device, non_blocking=True)

    def build(self, seq_lens: List[int], query_lens: List[int],
              cuda_graph_pad_size: int, batch_size: int):
        """Build attention metadata with on-device tensors.

        Args:
            seq_lens: The maybe padded sequence lengths of the input sequences.
            query_lens: The query lengths of the input sequences.
            cuda_graph_pad_size: The padding size for cuda graph.
                                 -1 if cuda graph is not used.
            batch_size: The maybe padded batch size.
        """
        prefix_cache_hit = any([
            inter_data.prefix_cache_hit
            for inter_data in self.input_builder.inter_data_list
        ])
        for inter_data in self.input_builder.inter_data_list:
            self._add_seq_group(inter_data,
                                self.input_builder.chunked_prefill_enabled,
                                prefix_cache_hit)

        device = self.runner.device
        use_captured_graph = cuda_graph_pad_size != -1

        max_query_len = max(query_lens)
        decode_query_lens = query_lens[self.num_prefills:]
        if len(decode_query_lens) > 0:
            max_decode_query_len = max(decode_query_lens)
        else:
            max_decode_query_len = 1
        max_prefill_seq_len = max(self.prefill_seq_lens, default=0)
        max_decode_seq_len = max(self.curr_seq_lens, default=0)
        num_decode_tokens = self.num_decode_tokens

        num_seqs = len(seq_lens)
        if use_captured_graph:
            self.slot_mapping.extend([PAD_SLOT_ID] * cuda_graph_pad_size)
            self.block_tables.extend([] * cuda_graph_pad_size)
            num_decode_tokens = batch_size - self.num_prefill_tokens
            block_tables = self._get_graph_runner_block_tables(
                num_seqs, self.block_tables)
        else:
            block_tables = make_tensor_with_pad(
                self.block_tables,
                pad=0,
                dtype=torch.int,
                device=device,
            )
        assert max_query_len > 0, ("query_lens: {}".format(query_lens))

        assert device is not None
        context_lens_tensor = async_tensor_h2d(self.context_lens, torch.int,
                                               device, self.runner.pin_memory)
        seq_lens_tensor = async_tensor_h2d(seq_lens, torch.int, device,
                                           self.runner.pin_memory)
        query_lens_tensor = async_tensor_h2d(query_lens, torch.long, device,
                                             self.runner.pin_memory)
        slot_mapping_tensor = async_tensor_h2d(self.slot_mapping, torch.long,
                                               device, self.runner.pin_memory)
        query_start_loc = torch.zeros(query_lens_tensor.shape[0] + 1,
                                      dtype=torch.int32,
                                      device=device)
        seq_start_loc = torch.zeros(seq_lens_tensor.shape[0] + 1,
                                    dtype=torch.int32,
                                    device=device)
        torch.cumsum(seq_lens_tensor,
                     dim=0,
                     dtype=seq_start_loc.dtype,
                     out=seq_start_loc[1:])
        torch.cumsum(query_lens_tensor,
                     dim=0,
                     dtype=query_start_loc.dtype,
                     out=query_start_loc[1:])

        return FlashAttentionMetadata(
            num_prefills=self.num_prefills,
            slot_mapping=slot_mapping_tensor,
            num_prefill_tokens=self.num_prefill_tokens,
            num_decode_tokens=num_decode_tokens,
            seq_lens=seq_lens,
            seq_lens_tensor=seq_lens_tensor,
            max_query_len=max_query_len,
            max_decode_query_len=max_decode_query_len,
            max_prefill_seq_len=max_prefill_seq_len,
            max_decode_seq_len=max_decode_seq_len,
            query_start_loc=query_start_loc,
            seq_start_loc=seq_start_loc,
            context_lens_tensor=context_lens_tensor,
            block_tables=block_tables,
            use_cuda_graph=use_captured_graph,
        )


class FlashAttentionImpl(AttentionImpl):
    """
    If the input tensors contain prompt tokens, the layout is as follows:
    |<--------------- num_prefill_tokens ----------------->|	
    |<--prefill_0-->|<--prefill_1-->|...|<--prefill_N-1--->|

    Otherwise, the layout is as follows:	
    |<----------------- num_decode_tokens ------------------>|	
    |<--decode_0-->|..........|<--decode_M-1-->|<--padding-->|

    Generation tokens can contain padding when cuda-graph is used.
    Currently, prompt tokens don't contain any padding.

    The prompts might have different lengths, while the generation tokens
    always have length 1.

    If chunked prefill is enabled, prefill tokens and decode tokens can be
    batched together in a flattened 1D query.

    |<----- num_prefill_tokens ---->|<------- num_decode_tokens --------->|
    |<-prefill_0->|...|<-prefill_N-1->|<--decode_0-->|...|<--decode_M-1-->|

    Currently, cuda graph is disabled for chunked prefill, meaning there's no
    padding between prefill and decode tokens.
    """

    def __init__(
        self,
        num_heads: int,
        head_size: int,
        scale: float,
        num_kv_heads: int,
        alibi_slopes: Optional[List[float]],
        sliding_window: Optional[int],
        kv_cache_dtype: str,
        blocksparse_params: Optional[Dict[str, Any]] = None,
        logits_soft_cap: Optional[float] = None,
    ) -> None:
        if blocksparse_params is not None:
            raise ValueError(
                "FlashAttention does not support block-sparse attention.")
        self.num_heads = num_heads
        self.head_size = head_size
        self.scale = float(scale)
        self.num_kv_heads = num_kv_heads
        if alibi_slopes is not None:
            alibi_slopes = torch.tensor(alibi_slopes, dtype=torch.float32)
        self.alibi_slopes = alibi_slopes
        self.sliding_window = ((sliding_window - 1,
                                0) if sliding_window is not None else (-1, -1))
        self.kv_cache_dtype = kv_cache_dtype
        if logits_soft_cap is None:
            # In flash-attn, setting logits_soft_cap as 0 means no soft cap.
            logits_soft_cap = 0
        self.logits_soft_cap = logits_soft_cap

        assert self.num_heads % self.num_kv_heads == 0
        self.num_queries_per_kv = self.num_heads // self.num_kv_heads

        support_head_sizes = FlashAttentionBackend.get_supported_head_sizes()
        if head_size not in support_head_sizes:
            raise ValueError(
                f"Head size {head_size} is not supported by FlashAttention. "
                f"Supported head sizes are: {support_head_sizes}.")

    def forward(
        self,
        query: torch.Tensor,
        key: torch.Tensor,
        value: torch.Tensor,
        kv_cache: torch.Tensor,
        attn_metadata: FlashAttentionMetadata,
        k_scale: float = 1.0,
        v_scale: float = 1.0,
        attn_type: AttentionType = AttentionType.DECODER,
    ) -> torch.Tensor:
        """Forward pass with FlashAttention.

        Args:
            query: shape = [num_tokens, num_heads * head_size]
            key: shape = [num_tokens, num_kv_heads * head_size]
            value: shape = [num_tokens, num_kv_heads * head_size]
            kv_cache = [2, num_blocks, block_size, num_kv_heads, head_size]
                NOTE: kv_cache will be an empty tensor with shape [0]
                for profiling run.
            attn_metadata: Metadata for attention.
        Returns:
            shape = [num_tokens, num_heads * head_size]
        """
        if attn_type != AttentionType.DECODER:
            raise NotImplementedError("Encoder self-attention and "
                                      "encoder/decoder cross-attention "
                                      "are not implemented for "
                                      "FlashAttentionImpl")

        # NOTE(woosuk): FlashAttention does not support FP8 KV cache.
        assert k_scale == 1.0 and v_scale == 1.0, (
            "key/v_scale is not supported in FlashAttention.")

        output = torch.ops.vllm.unified_flash_attention(
            query,
            key,
            value,
            self.num_heads,
            self.head_size,
            self.num_kv_heads,
            kv_cache,
            self.kv_cache_dtype,
            k_scale,
            v_scale,
            self.scale,
            self.sliding_window,
            self.alibi_slopes,
            self.logits_soft_cap,
        )

        return output


def unified_flash_attention(
    query: torch.Tensor,
    key: torch.Tensor,
    value: torch.Tensor,
    num_heads: int,
    head_size: int,
    num_kv_heads: int,
    kv_cache: torch.Tensor,
    kv_cache_dtype: str,
    k_scale: float,
    v_scale: float,
    softmax_scale: float,
    window_size: Optional[List[int]] = None,
    alibi_slopes: Optional[torch.Tensor] = None,
    logits_soft_cap: Optional[float] = None,
) -> torch.Tensor:

    current_metadata = get_forward_context()
    assert current_metadata is not None
    assert isinstance(current_metadata, FlashAttentionMetadata)
    attn_metadata: FlashAttentionMetadata = current_metadata

    num_tokens, hidden_size = query.shape
    # Reshape the query, key, and value tensors.
    query = query.view(-1, num_heads, head_size)
    key = key.view(-1, num_kv_heads, head_size)
    value = value.view(-1, num_kv_heads, head_size)

    if kv_cache.numel() > 0:
        key_cache = kv_cache[0]
        value_cache = kv_cache[1]

        # Reshape the input keys and values and store them in the cache.
        # If kv_cache is not provided, the new key and value tensors are
        # not cached. This happens during the initial memory profiling run.
        torch.ops._C_cache_ops.reshape_and_cache_flash(
            key,
            value,
            kv_cache[0],
            kv_cache[1],
            attn_metadata.slot_mapping.flatten(),
            kv_cache_dtype,
            k_scale,
            v_scale,
        )

    num_prefill_tokens = attn_metadata.num_prefill_tokens
    num_decode_tokens = attn_metadata.num_decode_tokens
    assert key.shape[0] == num_prefill_tokens + num_decode_tokens, \
                f"key : {key.shape} : #prefill tokens {num_prefill_tokens} : #decode tokens {num_decode_tokens}" # noqa
    assert value.shape[0] == num_prefill_tokens + num_decode_tokens, \
                f"value : {value.shape} : #prefill toks {num_prefill_tokens} : #decode toks {num_decode_tokens}" # noqa

    # Query for decode. KV is not needed because it is already cached.
    decode_query = query[num_prefill_tokens:]
    # QKV for prefill.
    query = query[:num_prefill_tokens]
    key = key[:num_prefill_tokens]
    value = value[:num_prefill_tokens]

    assert query.shape[0] == num_prefill_tokens
    assert decode_query.shape[0] == num_decode_tokens

    prefill_output: Optional[torch.Tensor] = None
    decode_output: Optional[torch.Tensor] = None

    if prefill_meta := attn_metadata.prefill_metadata:
        # Prompt run.
        if (kv_cache.numel() == 0 or prefill_meta.block_tables is None
                or prefill_meta.block_tables.numel() == 0):
            # normal attention
            # When block_tables are not filled, it means q and k are the
            # prompt, and they have the same length.
            prefill_output = flash_attn_varlen_func(
                q=query,
                k=key,
                v=value,
                cu_seqlens_q=prefill_meta.seq_start_loc,
                cu_seqlens_k=prefill_meta.seq_start_loc,
                max_seqlen_q=prefill_meta.max_prefill_seq_len,
                max_seqlen_k=prefill_meta.max_prefill_seq_len,
                softmax_scale=softmax_scale,
                causal=True,
                window_size=window_size,
                alibi_slopes=alibi_slopes,
                softcap=logits_soft_cap,
            )
        else:
            # prefix-enabled attention
            assert prefill_meta.seq_lens is not None
            max_seq_len = max(prefill_meta.seq_lens)
            prefill_output = flash_attn_varlen_func(  # noqa
                q=query,
                k=key_cache,
                v=value_cache,
                cu_seqlens_q=prefill_meta.query_start_loc,
                max_seqlen_q=prefill_meta.max_query_len,
                cu_seqlens_k=prefill_meta.seq_start_loc,
                max_seqlen_k=max_seq_len,
                softmax_scale=softmax_scale,
                causal=True,
                window_size=window_size,
                alibi_slopes=alibi_slopes,
                block_table=prefill_meta.block_tables,
                softcap=logits_soft_cap,
            )

    if decode_meta := attn_metadata.decode_metadata:
        # Decoding run.
        # Use flash_attn_varlen_func kernel for speculative decoding
        # because different queries might have different lengths.
        assert decode_meta.max_decode_query_len is not None
        if decode_meta.max_decode_query_len > 1:
            decode_output = flash_attn_varlen_func(
                q=decode_query,
                k=key_cache,
                v=value_cache,
                cu_seqlens_q=decode_meta.query_start_loc,
                max_seqlen_q=decode_meta.max_decode_query_len,
                cu_seqlens_k=decode_meta.seq_start_loc,
                max_seqlen_k=decode_meta.max_decode_seq_len,
                softmax_scale=softmax_scale,
                causal=True,
                window_size=window_size,
                alibi_slopes=alibi_slopes,
                softcap=logits_soft_cap,
                block_table=decode_meta.block_tables,
            )
        else:
            # Use flash_attn_with_kvcache for normal decoding.
            decode_output = flash_attn_with_kvcache(
                q=decode_query.unsqueeze(1),
                k_cache=key_cache,
                v_cache=value_cache,
                block_table=decode_meta.block_tables,
                cache_seqlens=decode_meta.seq_lens_tensor,
                softmax_scale=softmax_scale,
                causal=True,
                window_size=window_size,
                alibi_slopes=alibi_slopes,
                softcap=logits_soft_cap,
            ).squeeze(1)

    if prefill_output is None:
        assert decode_output is not None
        return decode_output.view(num_decode_tokens, hidden_size)
    if decode_output is None:
        assert prefill_output is not None
        return prefill_output.view(num_prefill_tokens, hidden_size)

    # Chunked prefill does not work with speculative decoding.
    # Therefore, the query length for decode should be 1 in chunked prefill.
    assert decode_meta is not None
    decode_output = decode_output.squeeze(1)
    output = torch.cat([prefill_output, decode_output], dim=0)
    return output.view(num_tokens, hidden_size)


def unified_flash_attention_fake(
    query: torch.Tensor,
    key: torch.Tensor,
    value: torch.Tensor,
    num_heads: int,
    head_size: int,
    num_kv_heads: int,
    kv_cache: torch.Tensor,
    kv_cache_dtype: str,
    k_scale: float,
    v_scale: float,
    softmax_scale: float,
    window_size: Optional[List[int]] = None,
    alibi_slopes: Optional[torch.Tensor] = None,
    logits_soft_cap: Optional[float] = None,
) -> torch.Tensor:
    return torch.empty_like(query)


direct_register_custom_op(
<<<<<<< HEAD
    library_name="vllm",
=======
>>>>>>> 18bd7587
    op_name="unified_flash_attention",
    op_func=unified_flash_attention,
    mutates_args=["kv_cache"],
    fake_impl=unified_flash_attention_fake,
)<|MERGE_RESOLUTION|>--- conflicted
+++ resolved
@@ -774,10 +774,6 @@
 
 
 direct_register_custom_op(
-<<<<<<< HEAD
-    library_name="vllm",
-=======
->>>>>>> 18bd7587
     op_name="unified_flash_attention",
     op_func=unified_flash_attention,
     mutates_args=["kv_cache"],
