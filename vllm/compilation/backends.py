--- conflicted
+++ resolved
@@ -195,8 +195,8 @@
         graph.erase_node(node)
 
     # debug code, if we want to see the graph after the transformation
-    with open("after.py", "w") as f:
-        print(graph.python_code(root_module="self", verbose=True).src, file=f)
+    # with open("after.py", "w") as f:
+    #     print(graph.python_code(root_module="self", verbose=True).src, file=f)
 
 
 from vllm.compilation.fusion import get_fusion_pass
@@ -213,18 +213,14 @@
     from torch._inductor import config
     current_config = config.shallow_copy_dict()
     from torch._inductor.compile_fx import compile_fx
-<<<<<<< HEAD
-    current_config['post_grad_custom_post_pass'] = post_grad_post_passes
-    return compile_fx(graph, example_inputs, config_patches=current_config)
-=======
 
     if additional_inductor_config is not None:
         current_config.update(additional_inductor_config)
     if current_config['post_grad_custom_post_pass'] is not None:
         logger.warning(
             "post_grad_custom_post_pass is already set in the config. "
-            "Overwriting it with the fix_functionalization")
-    current_config['post_grad_custom_post_pass'] = fix_functionalization
+            "Overwriting it with the post_grad_post_passes") # TODO combine
+    current_config['post_grad_custom_post_pass'] = post_grad_post_passes
     return compile_fx(graph, example_inputs, config_patches=current_config)
 
 
@@ -322,5 +318,4 @@
     backend = partial(vllm_backend,
                       additional_inductor_config=additional_configs)
 
-    return backend
->>>>>>> d1f8ae81
+    return backend