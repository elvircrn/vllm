# SPDX-License-Identifier: Apache-2.0
# SPDX-FileCopyrightText: Copyright contributors to the vLLM project

# yapf: disable
import argparse
import copy
import dataclasses
import functools
import json
import sys
import threading
from dataclasses import MISSING, dataclass, fields, is_dataclass
from itertools import permutations
from typing import (TYPE_CHECKING, Annotated, Any, Callable, Dict, List,
                    Literal, Optional, Type, TypeVar, Union, cast, get_args,
                    get_origin)

import regex as re
import torch
from pydantic import TypeAdapter, ValidationError
from typing_extensions import TypeIs

import vllm.envs as envs
from vllm.config import (BlockSize, CacheConfig, CacheDType, CompilationConfig,
                         ConfigFormat, ConfigType, DecodingConfig,
                         DetailedTraceModules, Device, DeviceConfig,
                         DistributedExecutorBackend, GuidedDecodingBackend,
                         GuidedDecodingBackendV1, HfOverrides, KVEventsConfig,
<<<<<<< HEAD
                         KVTransferConfig, LoadConfig, LoadFormat, LoRAConfig,
                         ModelConfig, ModelDType, ModelImpl, MultiModalConfig,
                         ObservabilityConfig, ParallelConfig, PoolerConfig,
                         PrefixCachingHashAlgo, SchedulerConfig,
                         SchedulerPolicy, SpeculativeConfig, TaskOption,
                         TokenizerMode, VllmConfig, get_attr_docs, get_field)
=======
                         KVTransferConfig, LoadConfig, LoadFormat,
                         LogprobsMode, LoRAConfig, ModelConfig, ModelDType,
                         ModelImpl, MultiModalConfig, ObservabilityConfig,
                         ParallelConfig, PoolerConfig, PrefixCachingHashAlgo,
                         PromptAdapterConfig, SchedulerConfig, SchedulerPolicy,
                         SpeculativeConfig, TaskOption, TokenizerMode,
                         VllmConfig, get_attr_docs, get_field)
>>>>>>> f59ec35b
from vllm.logger import init_logger
from vllm.platforms import CpuArchEnum, current_platform
from vllm.plugins import load_general_plugins
from vllm.reasoning import ReasoningParserManager
from vllm.test_utils import MODEL_WEIGHTS_S3_BUCKET, MODELS_ON_S3
from vllm.transformers_utils.utils import check_gguf_file
from vllm.utils import (STR_DUAL_CHUNK_FLASH_ATTN_VAL, FlexibleArgumentParser,
                        GiB_bytes, get_ip, is_in_ray_actor)

# yapf: enable

if TYPE_CHECKING:
    from vllm.executor.executor_base import ExecutorBase
    from vllm.model_executor.layers.quantization import QuantizationMethods
    from vllm.usage.usage_lib import UsageContext
else:
    ExecutorBase = Any
    QuantizationMethods = Any
    UsageContext = Any

logger = init_logger(__name__)

# object is used to allow for special typing forms
T = TypeVar("T")
TypeHint = Union[type[Any], object]
TypeHintT = Union[type[T], object]


def parse_type(return_type: Callable[[str], T]) -> Callable[[str], T]:

    def _parse_type(val: str) -> T:
        try:
            return return_type(val)
        except ValueError as e:
            raise argparse.ArgumentTypeError(
                f"Value {val} cannot be converted to {return_type}.") from e

    return _parse_type


def optional_type(
        return_type: Callable[[str], T]) -> Callable[[str], Optional[T]]:

    def _optional_type(val: str) -> Optional[T]:
        if val == "" or val == "None":
            return None
        return parse_type(return_type)(val)

    return _optional_type


def union_dict_and_str(val: str) -> Optional[Union[str, dict[str, str]]]:
    if not re.match(r"(?s)^\s*{.*}\s*$", val):
        return str(val)
    return optional_type(json.loads)(val)


def is_type(type_hint: TypeHint, type: TypeHintT) -> TypeIs[TypeHintT]:
    """Check if the type hint is a specific type."""
    return type_hint is type or get_origin(type_hint) is type


def contains_type(type_hints: set[TypeHint], type: TypeHintT) -> bool:
    """Check if the type hints contain a specific type."""
    return any(is_type(type_hint, type) for type_hint in type_hints)


def get_type(type_hints: set[TypeHint], type: TypeHintT) -> TypeHintT:
    """Get the specific type from the type hints."""
    return next((th for th in type_hints if is_type(th, type)), None)


def literal_to_kwargs(type_hints: set[TypeHint]) -> dict[str, Any]:
    """Convert Literal type hints to argparse kwargs."""
    type_hint = get_type(type_hints, Literal)
    choices = get_args(type_hint)
    choice_type = type(choices[0])
    if not all(isinstance(choice, choice_type) for choice in choices):
        raise ValueError(
            "All choices must be of the same type. "
            f"Got {choices} with types {[type(c) for c in choices]}")
    return {"type": choice_type, "choices": sorted(choices)}


def is_not_builtin(type_hint: TypeHint) -> bool:
    """Check if the class is not a built-in type."""
    return type_hint.__module__ != "builtins"


def get_type_hints(type_hint: TypeHint) -> set[TypeHint]:
    """Extract type hints from Annotated or Union type hints."""
    type_hints: set[TypeHint] = set()
    origin = get_origin(type_hint)
    args = get_args(type_hint)

    if origin is Annotated:
        type_hints.update(get_type_hints(args[0]))
    elif origin is Union:
        for arg in args:
            type_hints.update(get_type_hints(arg))
    else:
        type_hints.add(type_hint)

    return type_hints


def is_online_quantization(quantization: Any) -> bool:
    return quantization in ["inc"]


@functools.lru_cache(maxsize=30)
def _compute_kwargs(cls: ConfigType) -> dict[str, Any]:
    cls_docs = get_attr_docs(cls)
    kwargs = {}
    for field in fields(cls):
        # Get the set of possible types for the field
        type_hints: set[TypeHint] = get_type_hints(field.type)

        # If the field is a dataclass, we can use the model_validate_json
        generator = (th for th in type_hints if is_dataclass(th))
        dataclass_cls = next(generator, None)

        # Get the default value of the field
        if field.default is not MISSING:
            default = field.default
        elif field.default_factory is not MISSING:
            default = field.default_factory()

        # Get the help text for the field
        name = field.name
        help = cls_docs[name].strip()
        # Escape % for argparse
        help = help.replace("%", "%%")

        # Initialise the kwargs dictionary for the field
        kwargs[name] = {"default": default, "help": help}

        # Set other kwargs based on the type hints
        json_tip = """Should either be a valid JSON string or JSON keys
passed individually. For example, the following sets of arguments are
equivalent:

- `--json-arg '{"key1": "value1", "key2": {"key3": "value2"}}'`\n
- `--json-arg.key1 value1 --json-arg.key2.key3 value2`

Additionally, list elements can be passed individually using `+`:

- `--json-arg '{"key4": ["value3", "value4", "value5"]}'`\n
- `--json-arg.key4+ value3 --json-arg.key4+='value4,value5'`"""
        if dataclass_cls is not None:

            def parse_dataclass(val: str, cls=dataclass_cls) -> Any:
                try:
                    if hasattr(cls, "from_cli"):
                        return cls.from_cli(val)
                    return TypeAdapter(cls).validate_json(val)
                except ValidationError as e:
                    raise argparse.ArgumentTypeError(repr(e)) from e

            kwargs[name]["type"] = parse_dataclass
            kwargs[name]["help"] += f"\n\n{json_tip}"
        elif contains_type(type_hints, bool):
            # Creates --no-<name> and --<name> flags
            kwargs[name]["action"] = argparse.BooleanOptionalAction
        elif contains_type(type_hints, Literal):
            kwargs[name].update(literal_to_kwargs(type_hints))
        elif contains_type(type_hints, tuple):
            type_hint = get_type(type_hints, tuple)
            types = get_args(type_hint)
            tuple_type = types[0]
            assert all(t is tuple_type for t in types if t is not Ellipsis), (
                "All non-Ellipsis tuple elements must be of the same "
                f"type. Got {types}.")
            kwargs[name]["type"] = tuple_type
            kwargs[name]["nargs"] = "+" if Ellipsis in types else len(types)
        elif contains_type(type_hints, list):
            type_hint = get_type(type_hints, list)
            types = get_args(type_hint)
            assert len(types) == 1, (
                "List type must have exactly one type. Got "
                f"{type_hint} with types {types}")
            kwargs[name]["type"] = types[0]
            kwargs[name]["nargs"] = "+"
        elif contains_type(type_hints, int):
            kwargs[name]["type"] = int
            # Special case for large integers
            if name in {"max_model_len", "max_num_batched_tokens"}:
                kwargs[name]["type"] = human_readable_int
        elif contains_type(type_hints, float):
            kwargs[name]["type"] = float
        elif (contains_type(type_hints, dict)
              and (contains_type(type_hints, str)
                   or any(is_not_builtin(th) for th in type_hints))):
            kwargs[name]["type"] = union_dict_and_str
        elif contains_type(type_hints, dict):
            kwargs[name]["type"] = parse_type(json.loads)
            kwargs[name]["help"] += f"\n\n{json_tip}"
        elif (contains_type(type_hints, str)
              or any(is_not_builtin(th) for th in type_hints)):
            kwargs[name]["type"] = str
        else:
            raise ValueError(
                f"Unsupported type {type_hints} for argument {name}.")

        # If the type hint was a sequence of literals, use the helper function
        # to update the type and choices
        if get_origin(kwargs[name].get("type")) is Literal:
            kwargs[name].update(literal_to_kwargs({kwargs[name]["type"]}))

        # If None is in type_hints, make the argument optional.
        # But not if it's a bool, argparse will handle this better.
        if type(None) in type_hints and not contains_type(type_hints, bool):
            kwargs[name]["type"] = optional_type(kwargs[name]["type"])
            if kwargs[name].get("choices"):
                kwargs[name]["choices"].append("None")
    return kwargs


def get_kwargs(cls: ConfigType) -> dict[str, Any]:
    """Return argparse kwargs for the given Config dataclass.

    The heavy computation is cached via functools.lru_cache, and a deep copy
    is returned so callers can mutate the dictionary without affecting the
    cached version.
    """
    return copy.deepcopy(_compute_kwargs(cls))


@dataclass
class EngineArgs:
    """Arguments for vLLM engine."""
    model: str = ModelConfig.model
    served_model_name: Optional[Union[
        str, List[str]]] = ModelConfig.served_model_name
    tokenizer: Optional[str] = ModelConfig.tokenizer
    hf_config_path: Optional[str] = ModelConfig.hf_config_path
    task: TaskOption = ModelConfig.task
    skip_tokenizer_init: bool = ModelConfig.skip_tokenizer_init
    enable_prompt_embeds: bool = ModelConfig.enable_prompt_embeds
    tokenizer_mode: TokenizerMode = ModelConfig.tokenizer_mode
    trust_remote_code: bool = ModelConfig.trust_remote_code
    allowed_local_media_path: str = ModelConfig.allowed_local_media_path
    download_dir: Optional[str] = LoadConfig.download_dir
    load_format: str = LoadConfig.load_format
    config_format: str = ModelConfig.config_format
    dtype: ModelDType = ModelConfig.dtype
    kv_cache_dtype: CacheDType = CacheConfig.cache_dtype
    seed: Optional[int] = ModelConfig.seed
    max_model_len: Optional[int] = ModelConfig.max_model_len
    cuda_graph_sizes: list[int] = get_field(SchedulerConfig,
                                            "cuda_graph_sizes")
    # Note: Specifying a custom executor backend by passing a class
    # is intended for expert use only. The API may change without
    # notice.
    distributed_executor_backend: Optional[Union[
        DistributedExecutorBackend,
        Type[ExecutorBase]]] = ParallelConfig.distributed_executor_backend
    # number of P/D disaggregation (or other disaggregation) workers
    pipeline_parallel_size: int = ParallelConfig.pipeline_parallel_size
    tensor_parallel_size: int = ParallelConfig.tensor_parallel_size
    data_parallel_size: int = ParallelConfig.data_parallel_size
    data_parallel_rank: Optional[int] = None
    data_parallel_size_local: Optional[int] = None
    data_parallel_address: Optional[str] = None
    data_parallel_rpc_port: Optional[int] = None
    data_parallel_backend: str = ParallelConfig.data_parallel_backend
    enable_expert_parallel: bool = ParallelConfig.enable_expert_parallel
    enable_eplb: bool = ParallelConfig.enable_eplb
    num_redundant_experts: int = ParallelConfig.num_redundant_experts
    eplb_window_size: int = ParallelConfig.eplb_window_size
    eplb_step_interval: int = ParallelConfig.eplb_step_interval
    eplb_log_balancedness: bool = ParallelConfig.eplb_log_balancedness
    max_parallel_loading_workers: Optional[
        int] = ParallelConfig.max_parallel_loading_workers
    block_size: Optional[BlockSize] = CacheConfig.block_size
    enable_prefix_caching: Optional[bool] = CacheConfig.enable_prefix_caching
    prefix_caching_hash_algo: PrefixCachingHashAlgo = \
        CacheConfig.prefix_caching_hash_algo
    disable_sliding_window: bool = ModelConfig.disable_sliding_window
    disable_cascade_attn: bool = ModelConfig.disable_cascade_attn
    swap_space: float = CacheConfig.swap_space
    cpu_offload_gb: float = CacheConfig.cpu_offload_gb
    gpu_memory_utilization: float = CacheConfig.gpu_memory_utilization
    max_num_batched_tokens: Optional[
        int] = SchedulerConfig.max_num_batched_tokens
    max_num_partial_prefills: int = SchedulerConfig.max_num_partial_prefills
    max_long_partial_prefills: int = SchedulerConfig.max_long_partial_prefills
    long_prefill_token_threshold: int = \
        SchedulerConfig.long_prefill_token_threshold
    max_num_seqs: Optional[int] = SchedulerConfig.max_num_seqs
    max_logprobs: int = ModelConfig.max_logprobs
    logprobs_mode: LogprobsMode = ModelConfig.logprobs_mode
    disable_log_stats: bool = False
    revision: Optional[str] = ModelConfig.revision
    code_revision: Optional[str] = ModelConfig.code_revision
    rope_scaling: dict[str, Any] = get_field(ModelConfig, "rope_scaling")
    rope_theta: Optional[float] = ModelConfig.rope_theta
    hf_token: Optional[Union[bool, str]] = ModelConfig.hf_token
    hf_overrides: HfOverrides = get_field(ModelConfig, "hf_overrides")
    tokenizer_revision: Optional[str] = ModelConfig.tokenizer_revision
    quantization: Optional[QuantizationMethods] = ModelConfig.quantization
    enforce_eager: bool = ModelConfig.enforce_eager
    max_seq_len_to_capture: int = ModelConfig.max_seq_len_to_capture
    disable_custom_all_reduce: bool = ParallelConfig.disable_custom_all_reduce
    limit_mm_per_prompt: dict[str, int] = \
        get_field(MultiModalConfig, "limit_per_prompt")
    interleave_mm_strings: bool = MultiModalConfig.interleave_mm_strings
    media_io_kwargs: dict[str, dict[str,
                                    Any]] = get_field(MultiModalConfig,
                                                      "media_io_kwargs")
    mm_processor_kwargs: Optional[Dict[str, Any]] = \
        MultiModalConfig.mm_processor_kwargs
    disable_mm_preprocessor_cache: bool = \
        MultiModalConfig.disable_mm_preprocessor_cache
    # LoRA fields
    enable_lora: bool = False
    enable_lora_bias: bool = LoRAConfig.bias_enabled
    max_loras: int = LoRAConfig.max_loras
    max_lora_rank: int = LoRAConfig.max_lora_rank
    default_mm_loras: Optional[Dict[str, str]] = \
        LoRAConfig.default_mm_loras
    fully_sharded_loras: bool = LoRAConfig.fully_sharded_loras
    max_cpu_loras: Optional[int] = LoRAConfig.max_cpu_loras
    lora_dtype: Optional[Union[str, torch.dtype]] = LoRAConfig.lora_dtype
    lora_extra_vocab_size: int = LoRAConfig.lora_extra_vocab_size

    num_scheduler_steps: int = SchedulerConfig.num_scheduler_steps
    multi_step_stream_outputs: bool = SchedulerConfig.multi_step_stream_outputs
    ray_workers_use_nsight: bool = ParallelConfig.ray_workers_use_nsight
    num_gpu_blocks_override: Optional[
        int] = CacheConfig.num_gpu_blocks_override
    num_lookahead_slots: int = SchedulerConfig.num_lookahead_slots
    model_loader_extra_config: dict = \
        get_field(LoadConfig, "model_loader_extra_config")
    ignore_patterns: Optional[Union[str,
                                    List[str]]] = LoadConfig.ignore_patterns
    preemption_mode: Optional[str] = SchedulerConfig.preemption_mode

    scheduler_delay_factor: float = SchedulerConfig.delay_factor
    enable_chunked_prefill: Optional[
        bool] = SchedulerConfig.enable_chunked_prefill
    disable_chunked_mm_input: bool = SchedulerConfig.disable_chunked_mm_input

    disable_hybrid_kv_cache_manager: bool = (
        SchedulerConfig.disable_hybrid_kv_cache_manager)

    guided_decoding_backend: GuidedDecodingBackend = DecodingConfig.backend
    guided_decoding_disable_fallback: bool = DecodingConfig.disable_fallback
    guided_decoding_disable_any_whitespace: bool = \
        DecodingConfig.disable_any_whitespace
    guided_decoding_disable_additional_properties: bool = \
        DecodingConfig.disable_additional_properties
    logits_processor_pattern: Optional[
        str] = ModelConfig.logits_processor_pattern

    speculative_config: Optional[Dict[str, Any]] = None

    show_hidden_metrics_for_version: Optional[str] = \
        ObservabilityConfig.show_hidden_metrics_for_version
    otlp_traces_endpoint: Optional[str] = \
        ObservabilityConfig.otlp_traces_endpoint
    collect_detailed_traces: Optional[list[DetailedTraceModules]] = \
        ObservabilityConfig.collect_detailed_traces
    disable_async_output_proc: bool = not ModelConfig.use_async_output_proc
    scheduling_policy: SchedulerPolicy = SchedulerConfig.policy
    scheduler_cls: Union[str, Type[object]] = SchedulerConfig.scheduler_cls

    override_neuron_config: dict[str, Any] = \
        get_field(ModelConfig, "override_neuron_config")
    override_pooler_config: Optional[Union[dict, PoolerConfig]] = \
        ModelConfig.override_pooler_config
    compilation_config: CompilationConfig = \
        get_field(VllmConfig, "compilation_config")
    worker_cls: str = ParallelConfig.worker_cls
    worker_extension_cls: str = ParallelConfig.worker_extension_cls

    kv_transfer_config: Optional[KVTransferConfig] = None
    kv_events_config: Optional[KVEventsConfig] = None

    generation_config: str = ModelConfig.generation_config
    enable_sleep_mode: bool = ModelConfig.enable_sleep_mode
    override_generation_config: dict[str, Any] = \
        get_field(ModelConfig, "override_generation_config")
    model_impl: str = ModelConfig.model_impl
    override_attention_dtype: str = ModelConfig.override_attention_dtype

    calculate_kv_scales: bool = CacheConfig.calculate_kv_scales

    additional_config: dict[str, Any] = \
        get_field(VllmConfig, "additional_config")
    reasoning_parser: str = DecodingConfig.reasoning_backend

    use_tqdm_on_load: bool = LoadConfig.use_tqdm_on_load
    pt_load_map_location: str = LoadConfig.pt_load_map_location

    enable_multimodal_encoder_data_parallel: bool = \
        ParallelConfig.enable_multimodal_encoder_data_parallel

    async_scheduling: bool = SchedulerConfig.async_scheduling
    # DEPRECATED
    enable_prompt_adapter: bool = False

    def __post_init__(self):
        # support `EngineArgs(compilation_config={...})`
        # without having to manually construct a
        # CompilationConfig object
        if isinstance(self.compilation_config, (int, dict)):
            self.compilation_config = CompilationConfig.from_cli(
                str(self.compilation_config))
        # Setup plugins
        from vllm.plugins import load_general_plugins
        load_general_plugins()

    @staticmethod
    def add_cli_args(parser: FlexibleArgumentParser) -> FlexibleArgumentParser:
        """Shared CLI arguments for vLLM engine."""

        # Model arguments
        model_kwargs = get_kwargs(ModelConfig)
        model_group = parser.add_argument_group(
            title="ModelConfig",
            description=ModelConfig.__doc__,
        )
        if not ('serve' in sys.argv[1:] and '--help' in sys.argv[1:]):
            model_group.add_argument("--model", **model_kwargs["model"])
        model_group.add_argument("--task", **model_kwargs["task"])
        model_group.add_argument("--tokenizer", **model_kwargs["tokenizer"])
        model_group.add_argument("--tokenizer-mode",
                                 **model_kwargs["tokenizer_mode"])
        model_group.add_argument("--trust-remote-code",
                                 **model_kwargs["trust_remote_code"])
        model_group.add_argument("--dtype", **model_kwargs["dtype"])
        model_group.add_argument("--seed", **model_kwargs["seed"])
        model_group.add_argument("--hf-config-path",
                                 **model_kwargs["hf_config_path"])
        model_group.add_argument("--allowed-local-media-path",
                                 **model_kwargs["allowed_local_media_path"])
        model_group.add_argument("--revision", **model_kwargs["revision"])
        model_group.add_argument("--code-revision",
                                 **model_kwargs["code_revision"])
        model_group.add_argument("--rope-scaling",
                                 **model_kwargs["rope_scaling"])
        model_group.add_argument("--rope-theta", **model_kwargs["rope_theta"])
        model_group.add_argument("--tokenizer-revision",
                                 **model_kwargs["tokenizer_revision"])
        model_group.add_argument("--max-model-len",
                                 **model_kwargs["max_model_len"])
        model_group.add_argument("--quantization", "-q",
                                 **model_kwargs["quantization"])
        model_group.add_argument("--enforce-eager",
                                 **model_kwargs["enforce_eager"])
        model_group.add_argument("--max-seq-len-to-capture",
                                 **model_kwargs["max_seq_len_to_capture"])
        model_group.add_argument("--max-logprobs",
                                 **model_kwargs["max_logprobs"])
        model_group.add_argument("--logprobs-mode",
                                 **model_kwargs["logprobs_mode"])
        model_group.add_argument("--disable-sliding-window",
                                 **model_kwargs["disable_sliding_window"])
        model_group.add_argument("--disable-cascade-attn",
                                 **model_kwargs["disable_cascade_attn"])
        model_group.add_argument("--skip-tokenizer-init",
                                 **model_kwargs["skip_tokenizer_init"])
        model_group.add_argument("--enable-prompt-embeds",
                                 **model_kwargs["enable_prompt_embeds"])
        model_group.add_argument("--served-model-name",
                                 **model_kwargs["served_model_name"])
        # This one is a special case because it is the
        # opposite of ModelConfig.use_async_output_proc
        model_group.add_argument(
            "--disable-async-output-proc",
            action="store_true",
            default=EngineArgs.disable_async_output_proc,
            help="Disable async output processing. This may result in "
            "lower performance.")
        model_group.add_argument("--config-format",
                                 choices=[f.value for f in ConfigFormat],
                                 **model_kwargs["config_format"])
        # This one is a special case because it can bool
        # or str. TODO: Handle this in get_kwargs
        model_group.add_argument("--hf-token",
                                 type=str,
                                 nargs="?",
                                 const=True,
                                 default=model_kwargs["hf_token"]["default"],
                                 help=model_kwargs["hf_token"]["help"])
        model_group.add_argument("--hf-overrides",
                                 **model_kwargs["hf_overrides"])
        model_group.add_argument("--override-neuron-config",
                                 **model_kwargs["override_neuron_config"])
        model_group.add_argument("--override-pooler-config",
                                 **model_kwargs["override_pooler_config"])
        model_group.add_argument("--logits-processor-pattern",
                                 **model_kwargs["logits_processor_pattern"])
        model_group.add_argument("--generation-config",
                                 **model_kwargs["generation_config"])
        model_group.add_argument("--override-generation-config",
                                 **model_kwargs["override_generation_config"])
        model_group.add_argument("--enable-sleep-mode",
                                 **model_kwargs["enable_sleep_mode"])
        model_group.add_argument("--model-impl",
                                 choices=[f.value for f in ModelImpl],
                                 **model_kwargs["model_impl"])
        model_group.add_argument("--override-attention-dtype",
                                 **model_kwargs["override_attention_dtype"])

        # Model loading arguments
        load_kwargs = get_kwargs(LoadConfig)
        load_group = parser.add_argument_group(
            title="LoadConfig",
            description=LoadConfig.__doc__,
        )
        load_group.add_argument("--load-format",
                                choices=[f.value for f in LoadFormat],
                                **load_kwargs["load_format"])
        load_group.add_argument("--download-dir",
                                **load_kwargs["download_dir"])
        load_group.add_argument("--model-loader-extra-config",
                                **load_kwargs["model_loader_extra_config"])
        load_group.add_argument("--ignore-patterns",
                                **load_kwargs["ignore_patterns"])
        load_group.add_argument("--use-tqdm-on-load",
                                **load_kwargs["use_tqdm_on_load"])
        load_group.add_argument('--pt-load-map-location',
                                **load_kwargs["pt_load_map_location"])

        # Guided decoding arguments
        guided_decoding_kwargs = get_kwargs(DecodingConfig)
        guided_decoding_group = parser.add_argument_group(
            title="DecodingConfig",
            description=DecodingConfig.__doc__,
        )
        guided_decoding_group.add_argument("--guided-decoding-backend",
                                           **guided_decoding_kwargs["backend"])
        guided_decoding_group.add_argument(
            "--guided-decoding-disable-fallback",
            **guided_decoding_kwargs["disable_fallback"])
        guided_decoding_group.add_argument(
            "--guided-decoding-disable-any-whitespace",
            **guided_decoding_kwargs["disable_any_whitespace"])
        guided_decoding_group.add_argument(
            "--guided-decoding-disable-additional-properties",
            **guided_decoding_kwargs["disable_additional_properties"])
        guided_decoding_group.add_argument(
            "--reasoning-parser",
            # This choices is a special case because it's not static
            choices=list(ReasoningParserManager.reasoning_parsers),
            **guided_decoding_kwargs["reasoning_backend"])

        # Parallel arguments
        parallel_kwargs = get_kwargs(ParallelConfig)
        parallel_group = parser.add_argument_group(
            title="ParallelConfig",
            description=ParallelConfig.__doc__,
        )
        parallel_group.add_argument(
            "--distributed-executor-backend",
            **parallel_kwargs["distributed_executor_backend"])
        parallel_group.add_argument(
            "--pipeline-parallel-size", "-pp",
            **parallel_kwargs["pipeline_parallel_size"])
        parallel_group.add_argument("--tensor-parallel-size", "-tp",
                                    **parallel_kwargs["tensor_parallel_size"])
        parallel_group.add_argument("--data-parallel-size", "-dp",
                                    **parallel_kwargs["data_parallel_size"])
        parallel_group.add_argument(
            '--data-parallel-rank',
            '-dpn',
            type=int,
            help='Data parallel rank of this instance. '
            'When set, enables external load balancer mode.')
        parallel_group.add_argument('--data-parallel-size-local',
                                    '-dpl',
                                    type=int,
                                    help='Number of data parallel replicas '
                                    'to run on this node.')
        parallel_group.add_argument('--data-parallel-address',
                                    '-dpa',
                                    type=str,
                                    help='Address of data parallel cluster '
                                    'head-node.')
        parallel_group.add_argument('--data-parallel-rpc-port',
                                    '-dpp',
                                    type=int,
                                    help='Port for data parallel RPC '
                                    'communication.')
        parallel_group.add_argument('--data-parallel-backend',
                                    '-dpb',
                                    type=str,
                                    default='mp',
                                    help='Backend for data parallel, either '
                                    '"mp" or "ray".')
        parallel_group.add_argument(
            "--enable-expert-parallel",
            **parallel_kwargs["enable_expert_parallel"])
        parallel_group.add_argument("--enable-eplb",
                                    **parallel_kwargs["enable_eplb"])
        parallel_group.add_argument("--num-redundant-experts",
                                    **parallel_kwargs["num_redundant_experts"])
        parallel_group.add_argument("--eplb-window-size",
                                    **parallel_kwargs["eplb_window_size"])
        parallel_group.add_argument("--eplb-step-interval",
                                    **parallel_kwargs["eplb_step_interval"])
        parallel_group.add_argument("--eplb-log-balancedness",
                                    **parallel_kwargs["eplb_log_balancedness"])
        parallel_group.add_argument(
            "--max-parallel-loading-workers",
            **parallel_kwargs["max_parallel_loading_workers"])
        parallel_group.add_argument(
            "--ray-workers-use-nsight",
            **parallel_kwargs["ray_workers_use_nsight"])
        parallel_group.add_argument(
            "--disable-custom-all-reduce",
            **parallel_kwargs["disable_custom_all_reduce"])
        parallel_group.add_argument("--worker-cls",
                                    **parallel_kwargs["worker_cls"])
        parallel_group.add_argument("--worker-extension-cls",
                                    **parallel_kwargs["worker_extension_cls"])
        parallel_group.add_argument(
            "--enable-multimodal-encoder-data-parallel",
            **parallel_kwargs["enable_multimodal_encoder_data_parallel"])

        # KV cache arguments
        cache_kwargs = get_kwargs(CacheConfig)
        cache_group = parser.add_argument_group(
            title="CacheConfig",
            description=CacheConfig.__doc__,
        )
        cache_group.add_argument("--block-size", **cache_kwargs["block_size"])
        cache_group.add_argument("--gpu-memory-utilization",
                                 **cache_kwargs["gpu_memory_utilization"])
        cache_group.add_argument("--swap-space", **cache_kwargs["swap_space"])
        cache_group.add_argument("--kv-cache-dtype",
                                 **cache_kwargs["cache_dtype"])
        cache_group.add_argument("--num-gpu-blocks-override",
                                 **cache_kwargs["num_gpu_blocks_override"])
        cache_group.add_argument("--enable-prefix-caching",
                                 **cache_kwargs["enable_prefix_caching"])
        cache_group.add_argument("--prefix-caching-hash-algo",
                                 **cache_kwargs["prefix_caching_hash_algo"])
        cache_group.add_argument("--cpu-offload-gb",
                                 **cache_kwargs["cpu_offload_gb"])
        cache_group.add_argument("--calculate-kv-scales",
                                 **cache_kwargs["calculate_kv_scales"])

        # Multimodal related configs
        multimodal_kwargs = get_kwargs(MultiModalConfig)
        multimodal_group = parser.add_argument_group(
            title="MultiModalConfig",
            description=MultiModalConfig.__doc__,
        )
        multimodal_group.add_argument("--limit-mm-per-prompt",
                                      **multimodal_kwargs["limit_per_prompt"])
        multimodal_group.add_argument("--media-io-kwargs",
                                      **multimodal_kwargs["media_io_kwargs"])
        multimodal_group.add_argument(
            "--mm-processor-kwargs",
            **multimodal_kwargs["mm_processor_kwargs"])
        multimodal_group.add_argument(
            "--disable-mm-preprocessor-cache",
            **multimodal_kwargs["disable_mm_preprocessor_cache"])
        multimodal_group.add_argument(
            "--interleave-mm-strings",
            **multimodal_kwargs["interleave_mm_strings"])

        # LoRA related configs
        lora_kwargs = get_kwargs(LoRAConfig)
        lora_group = parser.add_argument_group(
            title="LoRAConfig",
            description=LoRAConfig.__doc__,
        )
        lora_group.add_argument(
            "--enable-lora",
            action=argparse.BooleanOptionalAction,
            help="If True, enable handling of LoRA adapters.")
        lora_group.add_argument("--enable-lora-bias",
                                **lora_kwargs["bias_enabled"])
        lora_group.add_argument("--max-loras", **lora_kwargs["max_loras"])
        lora_group.add_argument("--max-lora-rank",
                                **lora_kwargs["max_lora_rank"])
        lora_group.add_argument("--lora-extra-vocab-size",
                                **lora_kwargs["lora_extra_vocab_size"])
        lora_group.add_argument(
            "--lora-dtype",
            **lora_kwargs["lora_dtype"],
        )
        lora_group.add_argument("--max-cpu-loras",
                                **lora_kwargs["max_cpu_loras"])
        lora_group.add_argument("--fully-sharded-loras",
                                **lora_kwargs["fully_sharded_loras"])
        lora_group.add_argument("--default-mm-loras",
                                **lora_kwargs["default_mm_loras"])

        # Speculative arguments
        speculative_group = parser.add_argument_group(
            title="SpeculativeConfig",
            description=SpeculativeConfig.__doc__,
        )
        speculative_group.add_argument(
            "--speculative-config",
            type=json.loads,
            default=None,
            help="The configurations for speculative decoding. Should be a "
            "JSON string.")

        # Observability arguments
        observability_kwargs = get_kwargs(ObservabilityConfig)
        observability_group = parser.add_argument_group(
            title="ObservabilityConfig",
            description=ObservabilityConfig.__doc__,
        )
        observability_group.add_argument(
            "--show-hidden-metrics-for-version",
            **observability_kwargs["show_hidden_metrics_for_version"])
        observability_group.add_argument(
            "--otlp-traces-endpoint",
            **observability_kwargs["otlp_traces_endpoint"])
        # TODO: generalise this special case
        choices = observability_kwargs["collect_detailed_traces"]["choices"]
        metavar = f"{{{','.join(choices)}}}"
        observability_kwargs["collect_detailed_traces"]["metavar"] = metavar
        observability_kwargs["collect_detailed_traces"]["choices"] += [
            ",".join(p)
            for p in permutations(get_args(DetailedTraceModules), r=2)
        ]
        observability_group.add_argument(
            "--collect-detailed-traces",
            **observability_kwargs["collect_detailed_traces"])

        # Scheduler arguments
        scheduler_kwargs = get_kwargs(SchedulerConfig)
        scheduler_group = parser.add_argument_group(
            title="SchedulerConfig",
            description=SchedulerConfig.__doc__,
        )
        scheduler_group.add_argument(
            "--max-num-batched-tokens",
            **scheduler_kwargs["max_num_batched_tokens"])
        scheduler_group.add_argument("--max-num-seqs",
                                     **scheduler_kwargs["max_num_seqs"])
        scheduler_group.add_argument(
            "--max-num-partial-prefills",
            **scheduler_kwargs["max_num_partial_prefills"])
        scheduler_group.add_argument(
            "--max-long-partial-prefills",
            **scheduler_kwargs["max_long_partial_prefills"])
        scheduler_group.add_argument('--cuda-graph-sizes',
                                     **scheduler_kwargs["cuda_graph_sizes"])
        scheduler_group.add_argument(
            "--long-prefill-token-threshold",
            **scheduler_kwargs["long_prefill_token_threshold"])
        scheduler_group.add_argument("--num-lookahead-slots",
                                     **scheduler_kwargs["num_lookahead_slots"])
        scheduler_group.add_argument("--scheduler-delay-factor",
                                     **scheduler_kwargs["delay_factor"])
        scheduler_group.add_argument("--preemption-mode",
                                     **scheduler_kwargs["preemption_mode"])
        scheduler_group.add_argument("--num-scheduler-steps",
                                     **scheduler_kwargs["num_scheduler_steps"])
        scheduler_group.add_argument(
            "--multi-step-stream-outputs",
            **scheduler_kwargs["multi_step_stream_outputs"])
        scheduler_group.add_argument("--scheduling-policy",
                                     **scheduler_kwargs["policy"])
        scheduler_group.add_argument(
            "--enable-chunked-prefill",
            **scheduler_kwargs["enable_chunked_prefill"])
        scheduler_group.add_argument(
            "--disable-chunked-mm-input",
            **scheduler_kwargs["disable_chunked_mm_input"])
        scheduler_group.add_argument("--scheduler-cls",
                                     **scheduler_kwargs["scheduler_cls"])
        scheduler_group.add_argument(
            "--disable-hybrid-kv-cache-manager",
            **scheduler_kwargs["disable_hybrid_kv_cache_manager"])
        scheduler_group.add_argument("--async-scheduling",
                                     **scheduler_kwargs["async_scheduling"])

        # vLLM arguments
        vllm_kwargs = get_kwargs(VllmConfig)
        vllm_group = parser.add_argument_group(
            title="VllmConfig",
            description=VllmConfig.__doc__,
        )
        vllm_group.add_argument("--kv-transfer-config",
                                **vllm_kwargs["kv_transfer_config"])
        vllm_group.add_argument('--kv-events-config',
                                **vllm_kwargs["kv_events_config"])
        vllm_group.add_argument("--compilation-config", "-O",
                                **vllm_kwargs["compilation_config"])
        vllm_group.add_argument("--additional-config",
                                **vllm_kwargs["additional_config"])

        # Other arguments
        parser.add_argument('--disable-log-stats',
                            action='store_true',
                            help='Disable logging statistics.')
        parser.add_argument('--enable-prompt-adapter',
                            action='store_true',
                            deprecated=True,
                            help='[DEPRECATED] Prompt adapter has been '
                            'removed. Setting this flag to True or False'
                            ' has no effect on vLLM behavior.')

        return parser

    @classmethod
    def from_cli_args(cls, args: argparse.Namespace):
        # Get the list of attributes of this dataclass.
        attrs = [attr.name for attr in dataclasses.fields(cls)]
        # Set the attributes from the parsed arguments.
        engine_args = cls(**{attr: getattr(args, attr) for attr in attrs})
        return engine_args

    def create_model_config(self) -> ModelConfig:
        # gguf file needs a specific model loader and doesn't use hf_repo
        if check_gguf_file(self.model):
            self.quantization = self.load_format = "gguf"

        # NOTE: This is to allow model loading from S3 in CI
        if (not isinstance(self, AsyncEngineArgs) and envs.VLLM_CI_USE_S3
                and self.model in MODELS_ON_S3
                and self.load_format == LoadFormat.AUTO):  # noqa: E501
            self.model = f"{MODEL_WEIGHTS_S3_BUCKET}/{self.model}"
            self.load_format = LoadFormat.RUNAI_STREAMER

        return ModelConfig(
            model=self.model,
            hf_config_path=self.hf_config_path,
            task=self.task,
            tokenizer=self.tokenizer,
            tokenizer_mode=self.tokenizer_mode,
            trust_remote_code=self.trust_remote_code,
            allowed_local_media_path=self.allowed_local_media_path,
            dtype=self.dtype,
            seed=self.seed,
            revision=self.revision,
            code_revision=self.code_revision,
            rope_scaling=self.rope_scaling,
            rope_theta=self.rope_theta,
            hf_token=self.hf_token,
            hf_overrides=self.hf_overrides,
            tokenizer_revision=self.tokenizer_revision,
            max_model_len=self.max_model_len,
            quantization=self.quantization,
            enforce_eager=self.enforce_eager,
            max_seq_len_to_capture=self.max_seq_len_to_capture,
            max_logprobs=self.max_logprobs,
            logprobs_mode=self.logprobs_mode,
            disable_sliding_window=self.disable_sliding_window,
            disable_cascade_attn=self.disable_cascade_attn,
            skip_tokenizer_init=self.skip_tokenizer_init,
            enable_prompt_embeds=self.enable_prompt_embeds,
            served_model_name=self.served_model_name,
            limit_mm_per_prompt=self.limit_mm_per_prompt,
            interleave_mm_strings=self.interleave_mm_strings,
            media_io_kwargs=self.media_io_kwargs,
            use_async_output_proc=not self.disable_async_output_proc,
            config_format=self.config_format,
            mm_processor_kwargs=self.mm_processor_kwargs,
            disable_mm_preprocessor_cache=self.disable_mm_preprocessor_cache,
            override_neuron_config=self.override_neuron_config,
            override_pooler_config=self.override_pooler_config,
            logits_processor_pattern=self.logits_processor_pattern,
            generation_config=self.generation_config,
            override_generation_config=self.override_generation_config,
            enable_sleep_mode=self.enable_sleep_mode,
            model_impl=self.model_impl,
            override_attention_dtype=self.override_attention_dtype,
        )

    def validate_tensorizer_args(self):
        from vllm.model_executor.model_loader.tensorizer import (
            TensorizerConfig)
        for key in self.model_loader_extra_config:
            if key in TensorizerConfig._fields:
                self.model_loader_extra_config["tensorizer_config"][
                    key] = self.model_loader_extra_config[key]

    def create_load_config(self) -> LoadConfig:

        if self.quantization == "bitsandbytes":
            self.load_format = "bitsandbytes"

        if self.load_format == "tensorizer":
            if hasattr(self.model_loader_extra_config, "to_serializable"):
                self.model_loader_extra_config = (
                    self.model_loader_extra_config.to_serializable())
            self.model_loader_extra_config["tensorizer_config"] = {}
            self.model_loader_extra_config["tensorizer_config"][
                "tensorizer_dir"] = self.model
            self.validate_tensorizer_args()

        return LoadConfig(
            load_format=self.load_format,
            download_dir=self.download_dir,
            device="cpu"
            if is_online_quantization(self.quantization) else None,
            model_loader_extra_config=self.model_loader_extra_config,
            ignore_patterns=self.ignore_patterns,
            use_tqdm_on_load=self.use_tqdm_on_load,
            pt_load_map_location=self.pt_load_map_location,
        )

    def create_speculative_config(
        self,
        target_model_config: ModelConfig,
        target_parallel_config: ParallelConfig,
        enable_chunked_prefill: bool,
        disable_log_stats: bool,
    ) -> Optional["SpeculativeConfig"]:
        """Initializes and returns a SpeculativeConfig object based on
        `speculative_config`.

        This function utilizes `speculative_config` to create a
        SpeculativeConfig object. The `speculative_config` can either be
        provided as a JSON string input via CLI arguments or directly as a
        dictionary from the engine.
        """
        if self.speculative_config is None:
            return None

        # Note(Shangming): These parameters are not obtained from the cli arg
        # '--speculative-config' and must be passed in when creating the engine
        # config.
        self.speculative_config.update({
            "target_model_config": target_model_config,
            "target_parallel_config": target_parallel_config,
            "enable_chunked_prefill": enable_chunked_prefill,
            "disable_log_stats": disable_log_stats,
        })
        speculative_config = SpeculativeConfig.from_dict(
            self.speculative_config)

        return speculative_config

    def create_engine_config(
        self,
        usage_context: Optional[UsageContext] = None,
    ) -> VllmConfig:
        """
        Create the VllmConfig.

        NOTE: for autoselection of V0 vs V1 engine, we need to
        create the ModelConfig first, since ModelConfig's attrs
        (e.g. the model arch) are needed to make the decision.

        This function set VLLM_USE_V1=X if VLLM_USE_V1 is
        unspecified by the user.

        If VLLM_USE_V1 is specified by the user but the VllmConfig
        is incompatible, we raise an error.
        """
        current_platform.pre_register_and_update()

        device_config = DeviceConfig(
            device=cast(Device, current_platform.device_type))
        model_config = self.create_model_config()

        # * If VLLM_USE_V1 is unset, we enable V1 for "supported features"
        #   and fall back to V0 for experimental or unsupported features.
        # * If VLLM_USE_V1=1, we enable V1 for supported + experimental
        #   features and raise error for unsupported features.
        # * If VLLM_USE_V1=0, we disable V1.
        use_v1 = False
        try_v1 = envs.VLLM_USE_V1 or not envs.is_set("VLLM_USE_V1")
        if try_v1 and self._is_v1_supported_oracle(model_config):
            use_v1 = True

        # If user explicitly set VLLM_USE_V1, sanity check we respect it.
        if envs.is_set("VLLM_USE_V1"):
            assert use_v1 == envs.VLLM_USE_V1
        # Otherwise, set the VLLM_USE_V1 variable globally.
        else:
            envs.set_vllm_use_v1(use_v1)

        # Set default arguments for V0 or V1 Engine.
        if use_v1:
            self._set_default_args_v1(usage_context, model_config)
            # Disable chunked prefill for POWER (ppc64le)/ARM CPUs in V1
            if current_platform.is_cpu(
            ) and current_platform.get_cpu_architecture() in (
                    CpuArchEnum.POWERPC, CpuArchEnum.ARM):
                logger.info(
                    "Chunked prefill is not supported for ARM and POWER CPUs; "
                    "disabling it for V1 backend.")
                self.enable_chunked_prefill = False
        else:
            self._set_default_args_v0(model_config)
        assert self.enable_chunked_prefill is not None

        if envs.VLLM_ATTENTION_BACKEND in [STR_DUAL_CHUNK_FLASH_ATTN_VAL]:
            assert self.enforce_eager, (
                "Cuda graph is not supported with DualChunkFlashAttention. "
                "To run the model in eager mode, set 'enforce_eager=True' "
                "or use '--enforce-eager' in the CLI.")
            assert current_platform.is_cuda(), (
                "DualChunkFlashAttention is only supported on CUDA platform.")
            assert not use_v1, (
                "DualChunkFlashAttention is not supported on V1 engine. "
                "To run the model in V0 engine, try set 'VLLM_USE_V1=0'")

        cache_config = CacheConfig(
            block_size=self.block_size,
            gpu_memory_utilization=self.gpu_memory_utilization,
            swap_space=self.swap_space,
            cache_dtype=self.kv_cache_dtype,
            is_attention_free=model_config.is_attention_free,
            num_gpu_blocks_override=self.num_gpu_blocks_override,
            sliding_window=model_config.get_sliding_window(),
            enable_prefix_caching=self.enable_prefix_caching,
            prefix_caching_hash_algo=self.prefix_caching_hash_algo,
            cpu_offload_gb=self.cpu_offload_gb,
            calculate_kv_scales=self.calculate_kv_scales,
        )

        # Get the current placement group if Ray is initialized and
        # we are in a Ray actor. If so, then the placement group will be
        # passed to spawned processes.
        placement_group = None
        if is_in_ray_actor():
            import ray

            # This call initializes Ray automatically if it is not initialized,
            # but we should not do this here.
            placement_group = ray.util.get_current_placement_group()

        data_parallel_external_lb = self.data_parallel_rank is not None
        if data_parallel_external_lb:
            assert self.data_parallel_size_local in (1, None), (
                "data_parallel_size_local must be 1 when data_parallel_rank "
                "is set")
            data_parallel_size_local = 1
        elif self.data_parallel_size_local is not None:
            data_parallel_size_local = self.data_parallel_size_local
        else:
            # Local DP size defaults to global DP size if not set.
            data_parallel_size_local = self.data_parallel_size

        # DP address, used in multi-node case for torch distributed group
        # and ZMQ sockets.
        if self.data_parallel_address is None:
            if self.data_parallel_backend == "ray":
                host_ip = get_ip()
                logger.info(
                    "Using host IP %s as ray-based data parallel address",
                    host_ip)
                data_parallel_address = host_ip
            else:
                assert self.data_parallel_backend == "mp", (
                    "data_parallel_backend can only be ray or mp, got %s",
                    self.data_parallel_backend)
                data_parallel_address = ParallelConfig.data_parallel_master_ip
        else:
            data_parallel_address = self.data_parallel_address

        # This port is only used when there are remote data parallel engines,
        # otherwise the local IPC transport is used.
        data_parallel_rpc_port = self.data_parallel_rpc_port if (
            self.data_parallel_rpc_port
            is not None) else ParallelConfig.data_parallel_rpc_port

        if self.async_scheduling:
            # Async scheduling does not work with the uniprocess backend.
            if self.distributed_executor_backend is None:
                self.distributed_executor_backend = "mp"
                logger.info("Using mp-based distributed executor backend "
                            "for async scheduling.")
            if self.distributed_executor_backend == "uni":
                raise ValueError("Async scheduling is not supported with "
                                 "uni-process backend.")
            if self.pipeline_parallel_size > 1:
                raise ValueError("Async scheduling is not supported with "
                                 "pipeline-parallel-size > 1.")

            # Currently, async scheduling does not support speculative decoding.
            # TODO(woosuk): Support it.
            if self.speculative_config is not None:
                raise ValueError(
                    "Currently, speculative decoding is not supported with "
                    "async scheduling.")

        parallel_config = ParallelConfig(
            pipeline_parallel_size=self.pipeline_parallel_size,
            tensor_parallel_size=self.tensor_parallel_size,
            data_parallel_size=self.data_parallel_size,
            data_parallel_rank=self.data_parallel_rank or 0,
            data_parallel_external_lb=data_parallel_external_lb,
            data_parallel_size_local=data_parallel_size_local,
            data_parallel_master_ip=data_parallel_address,
            data_parallel_rpc_port=data_parallel_rpc_port,
            data_parallel_backend=self.data_parallel_backend,
            enable_expert_parallel=self.enable_expert_parallel,
            enable_eplb=self.enable_eplb,
            num_redundant_experts=self.num_redundant_experts,
            eplb_window_size=self.eplb_window_size,
            eplb_step_interval=self.eplb_step_interval,
            eplb_log_balancedness=self.eplb_log_balancedness,
            max_parallel_loading_workers=self.max_parallel_loading_workers,
            disable_custom_all_reduce=self.disable_custom_all_reduce,
            ray_workers_use_nsight=self.ray_workers_use_nsight,
            placement_group=placement_group,
            distributed_executor_backend=self.distributed_executor_backend,
            worker_cls=self.worker_cls,
            worker_extension_cls=self.worker_extension_cls,
            enable_multimodal_encoder_data_parallel=self.
            enable_multimodal_encoder_data_parallel,
        )

        speculative_config = self.create_speculative_config(
            target_model_config=model_config,
            target_parallel_config=parallel_config,
            enable_chunked_prefill=self.enable_chunked_prefill,
            disable_log_stats=self.disable_log_stats,
        )

        # Reminder: Please update docs/features/compatibility_matrix.md
        # If the feature combo become valid
        if self.num_scheduler_steps > 1:
            if speculative_config is not None:
                raise ValueError("Speculative decoding is not supported with "
                                 "multi-step (--num-scheduler-steps > 1)")
            if self.enable_chunked_prefill and self.pipeline_parallel_size > 1:
                raise ValueError("Multi-Step Chunked-Prefill is not supported "
                                 "for pipeline-parallel-size > 1")
            if current_platform.is_cpu():
                logger.warning("Multi-Step (--num-scheduler-steps > 1) is "
                               "currently not supported for CPUs and has been "
                               "disabled.")
                self.num_scheduler_steps = 1

        # make sure num_lookahead_slots is set the higher value depending on
        # if we are using speculative decoding or multi-step
        num_lookahead_slots = max(self.num_lookahead_slots,
                                  self.num_scheduler_steps - 1)
        num_lookahead_slots = num_lookahead_slots \
            if speculative_config is None \
            else speculative_config.num_lookahead_slots

        scheduler_config = SchedulerConfig(
            runner_type=model_config.runner_type,
            max_num_batched_tokens=self.max_num_batched_tokens,
            max_num_seqs=self.max_num_seqs,
            max_model_len=model_config.max_model_len,
            cuda_graph_sizes=self.cuda_graph_sizes,
            num_lookahead_slots=num_lookahead_slots,
            delay_factor=self.scheduler_delay_factor,
            enable_chunked_prefill=self.enable_chunked_prefill,
            disable_chunked_mm_input=self.disable_chunked_mm_input,
            is_multimodal_model=model_config.is_multimodal_model,
            preemption_mode=self.preemption_mode,
            num_scheduler_steps=self.num_scheduler_steps,
            multi_step_stream_outputs=self.multi_step_stream_outputs,
            send_delta_data=(envs.VLLM_USE_RAY_SPMD_WORKER
                             and parallel_config.use_ray),
            policy=self.scheduling_policy,
            scheduler_cls=self.scheduler_cls,
            max_num_partial_prefills=self.max_num_partial_prefills,
            max_long_partial_prefills=self.max_long_partial_prefills,
            long_prefill_token_threshold=self.long_prefill_token_threshold,
            disable_hybrid_kv_cache_manager=self.
            disable_hybrid_kv_cache_manager,
            async_scheduling=self.async_scheduling,
        )

        if not model_config.is_multimodal_model and self.default_mm_loras:
            raise ValueError(
                "Default modality-specific LoRA(s) were provided for a "
                "non multimodal model")

        lora_config = LoRAConfig(
            bias_enabled=self.enable_lora_bias,
            max_lora_rank=self.max_lora_rank,
            max_loras=self.max_loras,
            default_mm_loras=self.default_mm_loras,
            fully_sharded_loras=self.fully_sharded_loras,
            lora_extra_vocab_size=self.lora_extra_vocab_size,
            lora_dtype=self.lora_dtype,
            max_cpu_loras=self.max_cpu_loras if self.max_cpu_loras
            and self.max_cpu_loras > 0 else None) if self.enable_lora else None

        # bitsandbytes pre-quantized model need a specific model loader
        if model_config.quantization == "bitsandbytes":
            self.quantization = self.load_format = "bitsandbytes"

        load_config = self.create_load_config()

        decoding_config = DecodingConfig(
            backend=self.guided_decoding_backend,
            disable_fallback=self.guided_decoding_disable_fallback,
            disable_any_whitespace=self.guided_decoding_disable_any_whitespace,
            disable_additional_properties=\
                self.guided_decoding_disable_additional_properties,
            reasoning_backend=self.reasoning_parser
        )

        observability_config = ObservabilityConfig(
            show_hidden_metrics_for_version=(
                self.show_hidden_metrics_for_version),
            otlp_traces_endpoint=self.otlp_traces_endpoint,
            collect_detailed_traces=self.collect_detailed_traces,
        )

        config = VllmConfig(
            model_config=model_config,
            cache_config=cache_config,
            parallel_config=parallel_config,
            scheduler_config=scheduler_config,
            device_config=device_config,
            lora_config=lora_config,
            speculative_config=speculative_config,
            load_config=load_config,
            decoding_config=decoding_config,
            observability_config=observability_config,
            compilation_config=self.compilation_config,
            kv_transfer_config=self.kv_transfer_config,
            kv_events_config=self.kv_events_config,
            additional_config=self.additional_config,
        )

        return config

    def _is_v1_supported_oracle(self, model_config: ModelConfig) -> bool:
        """Oracle for whether to use V0 or V1 Engine by default."""

        #############################################################
        # Unsupported Feature Flags on V1.

        if self.load_format == LoadFormat.SHARDED_STATE.value:
            _raise_or_fallback(
                feature_name=f"--load_format {self.load_format}",
                recommend_to_remove=False)
            return False

        if (self.logits_processor_pattern
                != EngineArgs.logits_processor_pattern):
            _raise_or_fallback(feature_name="--logits-processor-pattern",
                               recommend_to_remove=False)
            return False

        if self.preemption_mode != SchedulerConfig.preemption_mode:
            _raise_or_fallback(feature_name="--preemption-mode",
                               recommend_to_remove=True)
            return False

        if (self.disable_async_output_proc
                != EngineArgs.disable_async_output_proc):
            _raise_or_fallback(feature_name="--disable-async-output-proc",
                               recommend_to_remove=True)
            return False

        if self.num_scheduler_steps != SchedulerConfig.num_scheduler_steps:
            _raise_or_fallback(feature_name="--num-scheduler-steps",
                               recommend_to_remove=True)
            return False

        if self.scheduler_delay_factor != SchedulerConfig.delay_factor:
            _raise_or_fallback(feature_name="--scheduler-delay-factor",
                               recommend_to_remove=True)
            return False

        if self.guided_decoding_backend not in get_args(
                GuidedDecodingBackendV1):
            _raise_or_fallback(
                feature_name=
                f"--guided-decoding-backend={self.guided_decoding_backend}",
                recommend_to_remove=False)
            return False

        # Need at least Ampere for now (FA support required).
        # Skip this check if we are running on a non-GPU platform,
        # or if the device capability is not available
        # (e.g. in a Ray actor without GPUs).
        if (current_platform.is_cuda()
                and current_platform.get_device_capability()
                and current_platform.get_device_capability().major < 8):
            _raise_or_fallback(feature_name="Compute Capability < 8.0",
                               recommend_to_remove=False)
            return False

        # No Fp8 KV cache so far.
        if self.kv_cache_dtype != "auto":
            supported = current_platform.is_kv_cache_dtype_supported(
                self.kv_cache_dtype)
            if not supported:
                _raise_or_fallback(feature_name="--kv-cache-dtype",
                                   recommend_to_remove=False)
                return False

        # No text embedding inputs so far.
        if self.enable_prompt_embeds:
            _raise_or_fallback(feature_name="--enable-prompt-embeds",
                               recommend_to_remove=False)
            return False

        # No Mamba or Encoder-Decoder so far.
        if not model_config.is_v1_compatible:
            _raise_or_fallback(feature_name=model_config.architectures,
                               recommend_to_remove=False)
            return False

        # V1 mamba models are unoptimized.
        if model_config.has_inner_state and _warn_or_fallback(
                feature_name="Mamba"):
            return False

        # No Concurrent Partial Prefills so far.
        if (self.max_num_partial_prefills
                != SchedulerConfig.max_num_partial_prefills
                or self.max_long_partial_prefills
                != SchedulerConfig.max_long_partial_prefills):
            _raise_or_fallback(feature_name="Concurrent Partial Prefill",
                               recommend_to_remove=False)
            return False

        # No OTLP observability so far.
        if (self.otlp_traces_endpoint or self.collect_detailed_traces):
            _raise_or_fallback(feature_name="--otlp-traces-endpoint",
                               recommend_to_remove=False)
            return False

        # V1 supports N-gram, Medusa, and Eagle speculative decoding.
        if (self.speculative_config is not None
                and self.speculative_config.get("method") == "draft_model"):
            raise NotImplementedError(
                "Speculative decoding with draft model is not supported yet. "
                "Please consider using other speculative decoding methods "
                "such as ngram, medusa, eagle, or deepseek_mtp.")

        # No XFormers so far.
        V1_BACKENDS = [
            "FLASH_ATTN_VLLM_V1",
            "FLASH_ATTN",
            "PALLAS",
            "PALLAS_VLLM_V1",
            "TRITON_ATTN_VLLM_V1",
            "TRITON_MLA",
            "CUTLASS_MLA_VLLM_V1",
            "FLASHMLA",
            "FLASHINFER",
            "FLASHINFER_VLLM_V1",
            "ROCM_AITER_MLA",
            "TORCH_SDPA_VLLM_V1",
            "FLEX_ATTENTION",
        ]
        if (envs.is_set("VLLM_ATTENTION_BACKEND")
                and envs.VLLM_ATTENTION_BACKEND not in V1_BACKENDS):
            name = f"VLLM_ATTENTION_BACKEND={envs.VLLM_ATTENTION_BACKEND}"
            _raise_or_fallback(feature_name=name, recommend_to_remove=True)
            return False

        # Platforms must decide if they can support v1 for this model
        if not current_platform.supports_v1(model_config=model_config):
            _raise_or_fallback(
                feature_name=f"device type={current_platform.device_type}",
                recommend_to_remove=False)
            return False
        #############################################################
        # Experimental Features - allow users to opt in.

        # Signal Handlers requires running in main thread.
        if (threading.current_thread() != threading.main_thread()
                and _warn_or_fallback("Engine in background thread")):
            return False

        if (self.pipeline_parallel_size > 1
                and self.distributed_executor_backend
                not in (ParallelConfig.distributed_executor_backend, "ray",
                        "mp", "external_launcher")):
            name = "Pipeline Parallelism without Ray distributed executor " \
                    "or multiprocessing executor or external launcher"
            _raise_or_fallback(feature_name=name, recommend_to_remove=False)
            return False

        # The platform may be supported on V1, but off by default for now.
        if not current_platform.default_v1(  # noqa: SIM103
                model_config=model_config) and _warn_or_fallback(
                    current_platform.device_name):
            return False

        if (current_platform.is_cpu()
                and model_config.get_sliding_window() is not None):
            _raise_or_fallback(feature_name="sliding window (CPU backend)",
                               recommend_to_remove=False)
            return False

        #############################################################

        return True

    def _set_default_args_v0(self, model_config: ModelConfig) -> None:
        """Set Default Arguments for V0 Engine."""

        max_model_len = model_config.max_model_len
        use_long_context = max_model_len > 32768
        if self.enable_chunked_prefill is None:
            # Chunked prefill not supported for Multimodal or MLA in V0.
            if model_config.is_multimodal_model or model_config.use_mla:
                self.enable_chunked_prefill = False

            # Enable chunked prefill by default for long context (> 32K)
            # models to avoid OOM errors in initial memory profiling phase.
            elif use_long_context:
                is_gpu = current_platform.is_cuda()
                use_sliding_window = (model_config.get_sliding_window()
                                      is not None)
                use_spec_decode = self.speculative_config is not None

                if (is_gpu and not use_sliding_window and not use_spec_decode
                        and not self.enable_lora
                        and model_config.runner_type != "pooling"):
                    self.enable_chunked_prefill = True
                    logger.warning(
                        "Chunked prefill is enabled by default for models "
                        "with max_model_len > 32K. Chunked prefill might "
                        "not work with some features or models. If you "
                        "encounter any issues, please disable by launching "
                        "with --enable-chunked-prefill=False.")

            if self.enable_chunked_prefill is None:
                self.enable_chunked_prefill = False

        if not self.enable_chunked_prefill and use_long_context:
            logger.warning(
                "The model has a long context length (%s). This may cause"
                "OOM during the initial memory profiling phase, or result "
                "in low performance due to small KV cache size. Consider "
                "setting --max-model-len to a smaller value.", max_model_len)
        elif (self.enable_chunked_prefill
              and model_config.runner_type == "pooling"):
            msg = "Chunked prefill is not supported for pooling models"
            raise ValueError(msg)

        # if using prefix caching, we must set a hash algo
        if self.enable_prefix_caching:
            # Disable prefix caching for multimodal models for VLLM_V0.
            if model_config.is_multimodal_model:
                logger.warning(
                    "--enable-prefix-caching is not supported for multimodal "
                    "models in V0 and has been disabled.")
                self.enable_prefix_caching = False

            # VLLM_V0 only supports builtin hash algo for prefix caching.
            if self.prefix_caching_hash_algo == "sha256":
                raise ValueError(
                    "sha256 is not supported for prefix caching in V0 engine. "
                    "Please use 'builtin'.")

        # Set max_num_seqs to 256 for VLLM_V0.
        if self.max_num_seqs is None:
            self.max_num_seqs = 256

    def _set_default_args_v1(self, usage_context: UsageContext,
                             model_config: ModelConfig) -> None:
        """Set Default Arguments for V1 Engine."""

        # V1 always uses chunked prefills and prefix caching
        # for non-pooling tasks.
        # For pooling tasks the default is False
        if model_config.runner_type != "pooling":
            self.enable_chunked_prefill = True
            if self.enable_prefix_caching is None:
                self.enable_prefix_caching = True
        else:

            pooling_type = model_config.pooler_config.pooling_type

            # TODO: when encoder models are supported we'll have to
            # check for causal attention here.
            incremental_prefill_supported = (pooling_type is not None and
                                             pooling_type.lower() == "last")

            action = "Enabling" if \
                incremental_prefill_supported else "Disabling"

            if self.enable_chunked_prefill is None:
                self.enable_chunked_prefill = incremental_prefill_supported
                logger.info("(%s) chunked prefill by default", action)
            if self.enable_prefix_caching is None:
                self.enable_prefix_caching = incremental_prefill_supported
                logger.info("(%s) prefix caching by default", action)

        if not self.enable_chunked_prefill:
            self.max_num_batched_tokens = model_config.max_model_len

        # V1 should use the new scheduler by default.
        # Swap it only if this arg is set to the original V0 default
        if self.scheduler_cls == EngineArgs.scheduler_cls:
            self.scheduler_cls = "vllm.v1.core.sched.scheduler.Scheduler"

        # When no user override, set the default values based on the usage
        # context.
        # Use different default values for different hardware.

        # Try to query the device name on the current platform. If it fails,
        # it may be because the platform that imports vLLM is not the same
        # as the platform that vLLM is running on (e.g. the case of scaling
        # vLLM with Ray) and has no GPUs. In this case we use the default
        # values for non-H100/H200 GPUs.
        try:
            device_memory = current_platform.get_device_total_memory()
            device_name = current_platform.get_device_name().lower()
        except Exception:
            # This is only used to set default_max_num_batched_tokens
            device_memory = 0

        # NOTE(Kuntai): Setting large `max_num_batched_tokens` for A100 reduces
        # throughput, see PR #17885 for more details.
        # So here we do an extra device name check to prevent such regression.
        from vllm.usage.usage_lib import UsageContext
        if device_memory >= 70 * GiB_bytes and "a100" not in device_name:
            # For GPUs like H100 and MI300x, use larger default values.
            default_max_num_batched_tokens = {
                UsageContext.LLM_CLASS: 16384,
                UsageContext.OPENAI_API_SERVER: 8192,
            }
            default_max_num_seqs = {
                UsageContext.LLM_CLASS: 1024,
                UsageContext.OPENAI_API_SERVER: 1024,
            }
        else:
            # TODO(woosuk): Tune the default values for other hardware.
            default_max_num_batched_tokens = {
                UsageContext.LLM_CLASS: 8192,
                UsageContext.OPENAI_API_SERVER: 2048,
            }
            default_max_num_seqs = {
                UsageContext.LLM_CLASS: 256,
                UsageContext.OPENAI_API_SERVER: 256,
            }

        # tpu specific default values.
        if current_platform.is_tpu():
            default_max_num_batched_tokens_tpu = {
                UsageContext.LLM_CLASS: {
                    'V6E': 2048,
                    'V5E': 1024,
                    'V5P': 512,
                },
                UsageContext.OPENAI_API_SERVER: {
                    'V6E': 1024,
                    'V5E': 512,
                    'V5P': 256,
                }
            }

        # cpu specific default values.
        if current_platform.is_cpu():
            world_size = self.pipeline_parallel_size * self.tensor_parallel_size
            default_max_num_batched_tokens = {
                UsageContext.LLM_CLASS: 4096 * world_size,
                UsageContext.OPENAI_API_SERVER: 2048 * world_size,
            }
            default_max_num_seqs = {
                UsageContext.LLM_CLASS: 256 * world_size,
                UsageContext.OPENAI_API_SERVER: 128 * world_size,
            }

        use_context_value = usage_context.value if usage_context else None
        if (self.max_num_batched_tokens is None
                and usage_context in default_max_num_batched_tokens):
            if current_platform.is_tpu():
                chip_name = current_platform.get_device_name()
                if chip_name in default_max_num_batched_tokens_tpu[
                        usage_context]:
                    self.max_num_batched_tokens = \
                        default_max_num_batched_tokens_tpu[
                            usage_context][chip_name]
                else:
                    self.max_num_batched_tokens = \
                        default_max_num_batched_tokens[usage_context]
            else:
                self.max_num_batched_tokens = default_max_num_batched_tokens[
                    usage_context]
            logger.debug(
                "Setting max_num_batched_tokens to %d for %s usage context.",
                self.max_num_batched_tokens, use_context_value)

        if (self.max_num_seqs is None
                and usage_context in default_max_num_seqs):
            self.max_num_seqs = default_max_num_seqs[usage_context]

            logger.debug("Setting max_num_seqs to %d for %s usage context.",
                         self.max_num_seqs, use_context_value)


@dataclass
class AsyncEngineArgs(EngineArgs):
    """Arguments for asynchronous vLLM engine."""
    disable_log_requests: bool = False

    @staticmethod
    def add_cli_args(parser: FlexibleArgumentParser,
                     async_args_only: bool = False) -> FlexibleArgumentParser:
        # Initialize plugin to update the parser, for example, The plugin may
        # adding a new kind of quantization method to --quantization argument or
        # a new device to --device argument.
        load_general_plugins()
        if not async_args_only:
            parser = EngineArgs.add_cli_args(parser)
        parser.add_argument('--disable-log-requests',
                            action='store_true',
                            help='Disable logging requests.')
        current_platform.pre_register_and_update(parser)
        return parser


def _raise_or_fallback(feature_name: str, recommend_to_remove: bool):
    if envs.is_set("VLLM_USE_V1") and envs.VLLM_USE_V1:
        raise NotImplementedError(
            f"VLLM_USE_V1=1 is not supported with {feature_name}.")
    msg = f"{feature_name} is not supported by the V1 Engine. "
    msg += "Falling back to V0. "
    if recommend_to_remove:
        msg += f"We recommend to remove {feature_name} from your config "
        msg += "in favor of the V1 Engine."
    logger.warning(msg)


def _warn_or_fallback(feature_name: str) -> bool:
    if envs.is_set("VLLM_USE_V1") and envs.VLLM_USE_V1:
        logger.warning(
            "Detected VLLM_USE_V1=1 with %s. Usage should "
            "be considered experimental. Please report any "
            "issues on Github.", feature_name)
        should_exit = False
    else:
        logger.info(
            "%s is experimental on VLLM_USE_V1=1. "
            "Falling back to V0 Engine.", feature_name)
        should_exit = True
    return should_exit


def human_readable_int(value):
    """Parse human-readable integers like '1k', '2M', etc.
    Including decimal values with decimal multipliers.

    Examples:
    - '1k' -> 1,000
    - '1K' -> 1,024
    - '25.6k' -> 25,600
    """
    value = value.strip()
    match = re.fullmatch(r'(\d+(?:\.\d+)?)([kKmMgGtT])', value)
    if match:
        decimal_multiplier = {
            'k': 10**3,
            'm': 10**6,
            'g': 10**9,
        }
        binary_multiplier = {
            'K': 2**10,
            'M': 2**20,
            'G': 2**30,
        }

        number, suffix = match.groups()
        if suffix in decimal_multiplier:
            mult = decimal_multiplier[suffix]
            return int(float(number) * mult)
        elif suffix in binary_multiplier:
            mult = binary_multiplier[suffix]
            # Do not allow decimals with binary multipliers
            try:
                return int(number) * mult
            except ValueError as e:
                raise argparse.ArgumentTypeError("Decimals are not allowed " \
                f"with binary suffixes like {suffix}. Did you mean to use " \
                f"{number}{suffix.lower()} instead?") from e

    # Regular plain number.
    return int(value)


# These functions are used by sphinx to build the documentation
def _engine_args_parser():
    return EngineArgs.add_cli_args(FlexibleArgumentParser())


def _async_engine_args_parser():
    return AsyncEngineArgs.add_cli_args(FlexibleArgumentParser(),
                                        async_args_only=True)<|MERGE_RESOLUTION|>--- conflicted
+++ resolved
@@ -26,22 +26,13 @@
                          DetailedTraceModules, Device, DeviceConfig,
                          DistributedExecutorBackend, GuidedDecodingBackend,
                          GuidedDecodingBackendV1, HfOverrides, KVEventsConfig,
-<<<<<<< HEAD
-                         KVTransferConfig, LoadConfig, LoadFormat, LoRAConfig,
-                         ModelConfig, ModelDType, ModelImpl, MultiModalConfig,
-                         ObservabilityConfig, ParallelConfig, PoolerConfig,
-                         PrefixCachingHashAlgo, SchedulerConfig,
-                         SchedulerPolicy, SpeculativeConfig, TaskOption,
-                         TokenizerMode, VllmConfig, get_attr_docs, get_field)
-=======
                          KVTransferConfig, LoadConfig, LoadFormat,
                          LogprobsMode, LoRAConfig, ModelConfig, ModelDType,
                          ModelImpl, MultiModalConfig, ObservabilityConfig,
                          ParallelConfig, PoolerConfig, PrefixCachingHashAlgo,
-                         PromptAdapterConfig, SchedulerConfig, SchedulerPolicy,
-                         SpeculativeConfig, TaskOption, TokenizerMode,
-                         VllmConfig, get_attr_docs, get_field)
->>>>>>> f59ec35b
+                         SchedulerConfig, SchedulerPolicy, SpeculativeConfig,
+                         TaskOption, TokenizerMode, VllmConfig, get_attr_docs,
+                         get_field)
 from vllm.logger import init_logger
 from vllm.platforms import CpuArchEnum, current_platform
 from vllm.plugins import load_general_plugins
