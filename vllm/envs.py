--- conflicted
+++ resolved
@@ -126,11 +126,8 @@
     VLLM_TPU_MOST_MODEL_LEN: Optional[int] = None
     VLLM_TPU_USING_PATHWAYS: bool = False
     VLLM_USE_DEEP_GEMM: bool = False
-<<<<<<< HEAD
     VLLM_USE_DEEP_GEMM_E8M0: bool = True
-=======
     VLLM_SKIP_DEEP_GEMM_WARMUP: bool = False
->>>>>>> 554df8a6
     VLLM_USE_FLASHINFER_MOE_FP8: bool = False
     VLLM_USE_FLASHINFER_MOE_FP4: bool = False
     VLLM_XGRAMMAR_CACHE_MB: int = 0
@@ -915,12 +912,10 @@
     "VLLM_USE_DEEP_GEMM":
     lambda: bool(int(os.getenv("VLLM_USE_DEEP_GEMM", "0"))),
 
-<<<<<<< HEAD
     # Whether to use E8M0 scaling when DeepGEMM is used on Blackwell GPUs.
     # E8M0 is faster on B200 but may reduce accuracy.
     "VLLM_USE_DEEP_GEMM_E8M0":
     lambda: bool(int(os.getenv("VLLM_USE_DEEP_GEMM_E8M0", "1"))),
-=======
     # DeepGemm JITs the kernels on-demand. The warmup attempts to make DeepGemm
     # JIT all the required kernels before model execution so there is no
     # JIT'ing in the hot-path. However, this warmup increases the engine
@@ -928,7 +923,6 @@
     # Set `VLLM_SKIP_DEEP_GEMM_WARMUP` to disable the warmup.
     "VLLM_SKIP_DEEP_GEMM_WARMUP":
     lambda: bool(int(os.getenv("VLLM_SKIP_DEEP_GEMM_WARMUP", "0"))),
->>>>>>> 554df8a6
 
     # Allow use of FlashInfer MoE kernels for fused moe ops.
     "VLLM_USE_FLASHINFER_MOE_FP8":
