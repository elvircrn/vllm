# SPDX-License-Identifier: Apache-2.0

import hashlib
import os
import sys
import tempfile
from typing import TYPE_CHECKING, Any, Callable, Optional

if TYPE_CHECKING:
    VLLM_HOST_IP: str = ""
    VLLM_PORT: Optional[int] = None
    VLLM_RPC_BASE_PATH: str = tempfile.gettempdir()
    VLLM_USE_MODELSCOPE: bool = False
    VLLM_RINGBUFFER_WARNING_INTERVAL: int = 60
    VLLM_NCCL_SO_PATH: Optional[str] = None
    LD_LIBRARY_PATH: Optional[str] = None
    VLLM_USE_TRITON_FLASH_ATTN: bool = False
    VLLM_FLASH_ATTN_VERSION: Optional[int] = None
    LOCAL_RANK: int = 0
    CUDA_VISIBLE_DEVICES: Optional[str] = None
    VLLM_ENGINE_ITERATION_TIMEOUT_S: int = 60
    VLLM_API_KEY: Optional[str] = None
    S3_ACCESS_KEY_ID: Optional[str] = None
    S3_SECRET_ACCESS_KEY: Optional[str] = None
    S3_ENDPOINT_URL: Optional[str] = None
    VLLM_MODEL_REDIRECT_PATH: Optional[str] = None
    VLLM_CACHE_ROOT: str = os.path.expanduser("~/.cache/vllm")
    VLLM_CONFIG_ROOT: str = os.path.expanduser("~/.config/vllm")
    VLLM_USAGE_STATS_SERVER: str = "https://stats.vllm.ai"
    VLLM_NO_USAGE_STATS: bool = False
    VLLM_DO_NOT_TRACK: bool = False
    VLLM_USAGE_SOURCE: str = ""
    VLLM_CONFIGURE_LOGGING: int = 1
    VLLM_LOGGING_LEVEL: str = "INFO"
    VLLM_LOGGING_PREFIX: str = ""
    VLLM_LOGGING_CONFIG_PATH: Optional[str] = None
    VLLM_LOGITS_PROCESSOR_THREADS: Optional[int] = None
    VLLM_TRACE_FUNCTION: int = 0
    VLLM_ATTENTION_BACKEND: Optional[str] = None
    VLLM_USE_FLASHINFER_SAMPLER: Optional[bool] = None
    VLLM_FLASHINFER_FORCE_TENSOR_CORES: bool = False
    VLLM_PP_LAYER_PARTITION: Optional[str] = None
    VLLM_CPU_KVCACHE_SPACE: int = 0
    VLLM_CPU_OMP_THREADS_BIND: str = ""
    VLLM_CPU_MOE_PREPACK: bool = True
    VLLM_XLA_CACHE_PATH: str = os.path.join(VLLM_CACHE_ROOT, "xla_cache")
    VLLM_XLA_CHECK_RECOMPILATION: bool = False
    VLLM_FUSED_MOE_CHUNK_SIZE: int = 64 * 1024
    VLLM_USE_RAY_SPMD_WORKER: bool = False
    VLLM_USE_RAY_COMPILED_DAG: bool = False
    VLLM_USE_RAY_COMPILED_DAG_CHANNEL_TYPE: str = "auto"
    VLLM_USE_RAY_COMPILED_DAG_OVERLAP_COMM: bool = False
    VLLM_WORKER_MULTIPROC_METHOD: str = "fork"
    VLLM_ASSETS_CACHE: str = os.path.join(VLLM_CACHE_ROOT, "assets")
    VLLM_IMAGE_FETCH_TIMEOUT: int = 5
    VLLM_VIDEO_FETCH_TIMEOUT: int = 30
    VLLM_AUDIO_FETCH_TIMEOUT: int = 10
    VLLM_MM_INPUT_CACHE_GIB: int = 8
    VLLM_TARGET_DEVICE: str = "cuda"
    MAX_JOBS: Optional[str] = None
    NVCC_THREADS: Optional[str] = None
    VLLM_USE_PRECOMPILED: bool = False
    VLLM_TEST_USE_PRECOMPILED_NIGHTLY_WHEEL: bool = False
    VLLM_NO_DEPRECATION_WARNING: bool = False
    VLLM_KEEP_ALIVE_ON_ENGINE_DEATH: bool = False
    CMAKE_BUILD_TYPE: Optional[str] = None
    VERBOSE: bool = False
    VLLM_ALLOW_LONG_MAX_MODEL_LEN: bool = False
    VLLM_RPC_TIMEOUT: int = 10000  # ms
    VLLM_PLUGINS: Optional[list[str]] = None
    VLLM_TORCH_PROFILER_DIR: Optional[str] = None
    VLLM_USE_TRITON_AWQ: bool = False
    VLLM_ALLOW_RUNTIME_LORA_UPDATING: bool = False
    VLLM_SKIP_P2P_CHECK: bool = False
    VLLM_DISABLED_KERNELS: list[str] = []
    VLLM_USE_V1: bool = True
    VLLM_ROCM_USE_AITER: bool = False
    VLLM_ROCM_USE_AITER_LINEAR: bool = True
    VLLM_ROCM_USE_AITER_MOE: bool = True
    VLLM_ROCM_USE_AITER_FP8_BLOCK_SCALED_MOE: bool = False
    VLLM_ROCM_USE_AITER_RMSNORM: bool = True
    VLLM_ROCM_FP8_PADDING: bool = True
    VLLM_ROCM_MOE_PADDING: bool = True
    VLLM_ROCM_CUSTOM_PAGED_ATTN: bool = True
    VLLM_ENABLE_V1_MULTIPROCESSING: bool = True
    VLLM_LOG_BATCHSIZE_INTERVAL: float = -1
    VLLM_DISABLE_COMPILE_CACHE: bool = False
    Q_SCALE_CONSTANT: int = 200
    K_SCALE_CONSTANT: int = 200
    V_SCALE_CONSTANT: int = 100
    VLLM_SERVER_DEV_MODE: bool = False
    VLLM_V1_OUTPUT_PROC_CHUNK_SIZE: int = 128
    VLLM_MLA_DISABLE: bool = False
    VLLM_ENABLE_MOE_ALIGN_BLOCK_SIZE_TRITON: bool = False
    VLLM_RAY_PER_WORKER_GPUS: float = 1.0
    VLLM_RAY_BUNDLE_INDICES: str = ""
    VLLM_CUDART_SO_PATH: Optional[str] = None
    VLLM_USE_HPU_CONTIGUOUS_CACHE_FETCH: bool = True
    VLLM_DP_RANK: int = 0
    VLLM_DP_RANK_LOCAL: int = -1
    VLLM_DP_SIZE: int = 1
    VLLM_DP_MASTER_IP: str = ""
    VLLM_DP_MASTER_PORT: int = 0
    VLLM_MARLIN_USE_ATOMIC_ADD: bool = False
    VLLM_V0_USE_OUTLINES_CACHE: bool = False
    VLLM_TPU_DISABLE_TOPK_TOPP_OPTIMIZATION: bool = False
    VLLM_TPU_BUCKET_PADDING_GAP: int = 0
    VLLM_USE_DEEP_GEMM: bool = False


def get_default_cache_root():
    return os.getenv(
        "XDG_CACHE_HOME",
        os.path.join(os.path.expanduser("~"), ".cache"),
    )


def get_default_config_root():
    return os.getenv(
        "XDG_CONFIG_HOME",
        os.path.join(os.path.expanduser("~"), ".config"),
    )


def maybe_convert_int(value: Optional[str]) -> Optional[int]:
    if value is None:
        return None
    return int(value)


# The begin-* and end* here are used by the documentation generator
# to extract the used env vars.

# begin-env-vars-definition

environment_variables: dict[str, Callable[[], Any]] = {

    # ================== Installation Time Env Vars ==================

    # Target device of vLLM, supporting [cuda (by default),
    # rocm, neuron, cpu]
    "VLLM_TARGET_DEVICE":
    lambda: os.getenv("VLLM_TARGET_DEVICE", "cuda"),

    # Maximum number of compilation jobs to run in parallel.
    # By default this is the number of CPUs
    "MAX_JOBS":
    lambda: os.getenv("MAX_JOBS", None),

    # Number of threads to use for nvcc
    # By default this is 1.
    # If set, `MAX_JOBS` will be reduced to avoid oversubscribing the CPU.
    "NVCC_THREADS":
    lambda: os.getenv("NVCC_THREADS", None),

    # If set, vllm will use precompiled binaries (*.so)
    "VLLM_USE_PRECOMPILED":
    lambda: bool(os.environ.get("VLLM_USE_PRECOMPILED")) or bool(
        os.environ.get("VLLM_PRECOMPILED_WHEEL_LOCATION")),

    # Whether to force using nightly wheel in python build.
    # This is used for testing the nightly wheel in python build.
    "VLLM_TEST_USE_PRECOMPILED_NIGHTLY_WHEEL":
    lambda: bool(int(os.getenv("VLLM_TEST_USE_PRECOMPILED_NIGHTLY_WHEEL", "0"))
                 ),

    # CMake build type
    # If not set, defaults to "Debug" or "RelWithDebInfo"
    # Available options: "Debug", "Release", "RelWithDebInfo"
    "CMAKE_BUILD_TYPE":
    lambda: os.getenv("CMAKE_BUILD_TYPE"),

    # If set, vllm will print verbose logs during installation
    "VERBOSE":
    lambda: bool(int(os.getenv('VERBOSE', '0'))),

    # Root directory for vLLM configuration files
    # Defaults to `~/.config/vllm` unless `XDG_CONFIG_HOME` is set
    # Note that this not only affects how vllm finds its configuration files
    # during runtime, but also affects how vllm installs its configuration
    # files during **installation**.
    "VLLM_CONFIG_ROOT":
    lambda: os.path.expanduser(
        os.getenv(
            "VLLM_CONFIG_ROOT",
            os.path.join(get_default_config_root(), "vllm"),
        )),

    # ================== Runtime Env Vars ==================

    # Root directory for vLLM cache files
    # Defaults to `~/.cache/vllm` unless `XDG_CACHE_HOME` is set
    "VLLM_CACHE_ROOT":
    lambda: os.path.expanduser(
        os.getenv(
            "VLLM_CACHE_ROOT",
            os.path.join(get_default_cache_root(), "vllm"),
        )),

    # used in distributed environment to determine the ip address
    # of the current node, when the node has multiple network interfaces.
    # If you are using multi-node inference, you should set this differently
    # on each node.
    'VLLM_HOST_IP':
    lambda: os.getenv('VLLM_HOST_IP', ""),

    # used in distributed environment to manually set the communication port
    # Note: if VLLM_PORT is set, and some code asks for multiple ports, the
    # VLLM_PORT will be used as the first port, and the rest will be generated
    # by incrementing the VLLM_PORT value.
    # '0' is used to make mypy happy
    'VLLM_PORT':
    lambda: int(os.getenv('VLLM_PORT', '0'))
    if 'VLLM_PORT' in os.environ else None,

    # path used for ipc when the frontend api server is running in
    # multi-processing mode to communicate with the backend engine process.
    'VLLM_RPC_BASE_PATH':
    lambda: os.getenv('VLLM_RPC_BASE_PATH', tempfile.gettempdir()),

    # If true, will load models from ModelScope instead of Hugging Face Hub.
    # note that the value is true or false, not numbers
    "VLLM_USE_MODELSCOPE":
    lambda: os.environ.get("VLLM_USE_MODELSCOPE", "False").lower() == "true",

    # Interval in seconds to log a warning message when the ring buffer is full
    "VLLM_RINGBUFFER_WARNING_INTERVAL":
    lambda: int(os.environ.get("VLLM_RINGBUFFER_WARNING_INTERVAL", "60")),

    # path to cudatoolkit home directory, under which should be bin, include,
    # and lib directories.
    "CUDA_HOME":
    lambda: os.environ.get("CUDA_HOME", None),

    # Path to the NCCL library file. It is needed because nccl>=2.19 brought
    # by PyTorch contains a bug: https://github.com/NVIDIA/nccl/issues/1234
    "VLLM_NCCL_SO_PATH":
    lambda: os.environ.get("VLLM_NCCL_SO_PATH", None),

    # when `VLLM_NCCL_SO_PATH` is not set, vllm will try to find the nccl
    # library file in the locations specified by `LD_LIBRARY_PATH`
    "LD_LIBRARY_PATH":
    lambda: os.environ.get("LD_LIBRARY_PATH", None),

    # flag to control if vllm should use triton flash attention
    "VLLM_USE_TRITON_FLASH_ATTN":
    lambda: (os.environ.get("VLLM_USE_TRITON_FLASH_ATTN", "True").lower() in
             ("true", "1")),

    # Force vllm to use a specific flash-attention version (2 or 3), only valid
    # when using the flash-attention backend.
    "VLLM_FLASH_ATTN_VERSION":
    lambda: maybe_convert_int(os.environ.get("VLLM_FLASH_ATTN_VERSION", None)),

    # Internal flag to enable Dynamo fullgraph capture
    "VLLM_TEST_DYNAMO_FULLGRAPH_CAPTURE":
    lambda: bool(
        os.environ.get("VLLM_TEST_DYNAMO_FULLGRAPH_CAPTURE", "1") != "0"),

    # local rank of the process in the distributed setting, used to determine
    # the GPU device id
    "LOCAL_RANK":
    lambda: int(os.environ.get("LOCAL_RANK", "0")),

    # used to control the visible devices in the distributed setting
    "CUDA_VISIBLE_DEVICES":
    lambda: os.environ.get("CUDA_VISIBLE_DEVICES", None),

    # timeout for each iteration in the engine
    "VLLM_ENGINE_ITERATION_TIMEOUT_S":
    lambda: int(os.environ.get("VLLM_ENGINE_ITERATION_TIMEOUT_S", "60")),

    # API key for vLLM API server
    "VLLM_API_KEY":
    lambda: os.environ.get("VLLM_API_KEY", None),

    # Whether to log responses from API Server for debugging
    "VLLM_DEBUG_LOG_API_SERVER_RESPONSE":
    lambda: os.environ.get("VLLM_DEBUG_LOG_API_SERVER_RESPONSE", "False").
    lower() == "true",

    # S3 access information, used for tensorizer to load model from S3
    "S3_ACCESS_KEY_ID":
    lambda: os.environ.get("S3_ACCESS_KEY_ID", None),
    "S3_SECRET_ACCESS_KEY":
    lambda: os.environ.get("S3_SECRET_ACCESS_KEY", None),
    "S3_ENDPOINT_URL":
    lambda: os.environ.get("S3_ENDPOINT_URL", None),

    # Usage stats collection
    "VLLM_USAGE_STATS_SERVER":
    lambda: os.environ.get("VLLM_USAGE_STATS_SERVER", "https://stats.vllm.ai"),
    "VLLM_NO_USAGE_STATS":
    lambda: os.environ.get("VLLM_NO_USAGE_STATS", "0") == "1",
    "VLLM_DO_NOT_TRACK":
    lambda: (os.environ.get("VLLM_DO_NOT_TRACK", None) or os.environ.get(
        "DO_NOT_TRACK", None) or "0") == "1",
    "VLLM_USAGE_SOURCE":
    lambda: os.environ.get("VLLM_USAGE_SOURCE", "production"),

    # Logging configuration
    # If set to 0, vllm will not configure logging
    # If set to 1, vllm will configure logging using the default configuration
    #    or the configuration file specified by VLLM_LOGGING_CONFIG_PATH
    "VLLM_CONFIGURE_LOGGING":
    lambda: int(os.getenv("VLLM_CONFIGURE_LOGGING", "1")),
    "VLLM_LOGGING_CONFIG_PATH":
    lambda: os.getenv("VLLM_LOGGING_CONFIG_PATH"),

    # this is used for configuring the default logging level
    "VLLM_LOGGING_LEVEL":
    lambda: os.getenv("VLLM_LOGGING_LEVEL", "INFO").upper(),

    # if set, VLLM_LOGGING_PREFIX will be prepended to all log messages
    "VLLM_LOGGING_PREFIX":
    lambda: os.getenv("VLLM_LOGGING_PREFIX", ""),

    # if set, vllm will call logits processors in a thread pool with this many
    # threads. This is useful when using custom logits processors that either
    # (a) launch additional CUDA kernels or (b) do significant CPU-bound work
    # while not holding the python GIL, or both.
    "VLLM_LOGITS_PROCESSOR_THREADS":
    lambda: int(os.getenv("VLLM_LOGITS_PROCESSOR_THREADS", "0"))
    if "VLLM_LOGITS_PROCESSOR_THREADS" in os.environ else None,

    # Trace function calls
    # If set to 1, vllm will trace function calls
    # Useful for debugging
    "VLLM_TRACE_FUNCTION":
    lambda: int(os.getenv("VLLM_TRACE_FUNCTION", "0")),

    # Backend for attention computation
    # Available options:
    # - "TORCH_SDPA": use torch.nn.MultiheadAttention
    # - "FLASH_ATTN": use FlashAttention
    # - "XFORMERS": use XFormers
    # - "ROCM_FLASH": use ROCmFlashAttention
    # - "FLASHINFER": use flashinfer
    # - "FLASHMLA": use FlashMLA
    "VLLM_ATTENTION_BACKEND":
    lambda: os.getenv("VLLM_ATTENTION_BACKEND", None),

    # If set, vllm will use flashinfer sampler
    "VLLM_USE_FLASHINFER_SAMPLER":
    lambda: bool(int(os.environ["VLLM_USE_FLASHINFER_SAMPLER"]))
    if "VLLM_USE_FLASHINFER_SAMPLER" in os.environ else None,

    # If set, vllm will force flashinfer to use tensor cores;
    # otherwise will use heuristic based on model architecture.
    "VLLM_FLASHINFER_FORCE_TENSOR_CORES":
    lambda: bool(int(os.getenv("VLLM_FLASHINFER_FORCE_TENSOR_CORES", "0"))),

    # Pipeline stage partition strategy
    "VLLM_PP_LAYER_PARTITION":
    lambda: os.getenv("VLLM_PP_LAYER_PARTITION", None),

    # (CPU backend only) CPU key-value cache space.
    # default is 4 GiB
    "VLLM_CPU_KVCACHE_SPACE":
    lambda: int(os.getenv("VLLM_CPU_KVCACHE_SPACE", "0")),

    # (CPU backend only) CPU core ids bound by OpenMP threads, e.g., "0-31",
    # "0,1,2", "0-31,33". CPU cores of different ranks are separated by '|'.
    "VLLM_CPU_OMP_THREADS_BIND":
    lambda: os.getenv("VLLM_CPU_OMP_THREADS_BIND", "all"),

    # (CPU backend only) whether to use prepack for MoE layer. This will be
    # passed to ipex.llm.modules.GatedMLPMOE. On unsupported CPUs, you might
    # need to set this to "0" (False).
    "VLLM_CPU_MOE_PREPACK":
    lambda: bool(int(os.getenv("VLLM_CPU_MOE_PREPACK", "1"))),

    # If the env var is set, then all workers will execute as separate
    # processes from the engine, and we use the same mechanism to trigger
    # execution on all workers.
    # Run vLLM with VLLM_USE_RAY_SPMD_WORKER=1 to enable it.
    "VLLM_USE_RAY_SPMD_WORKER":
    lambda: bool(int(os.getenv("VLLM_USE_RAY_SPMD_WORKER", "0"))),

    # If the env var is set, it uses the Ray's Compiled Graph
    # (previously known as ADAG) API which optimizes the
    # control plane overhead.
    # Run vLLM with VLLM_USE_RAY_COMPILED_DAG=1 to enable it.
    # Note that this variable is set to 1 in V1 by default
    # when ray distributed executor is used.
    "VLLM_USE_RAY_COMPILED_DAG":
    lambda: bool(int(os.getenv("VLLM_USE_RAY_COMPILED_DAG", "0"))),

    # If the env var is set, Ray Compiled Graph uses the specified
    # channel type to communicate between workers belonging to
    # different pipeline-parallel stages.
    # Available options:
    # - "auto": use the default channel type
    # - "nccl": use NCCL for communication
    # - "shm": use shared memory and gRPC for communication
    # This flag is ignored if VLLM_USE_RAY_COMPILED_DAG is not set.
    "VLLM_USE_RAY_COMPILED_DAG_CHANNEL_TYPE":
    lambda: os.getenv("VLLM_USE_RAY_COMPILED_DAG_CHANNEL_TYPE", "auto"),

    # If the env var is set, it enables GPU communication overlap
    # (experimental feature) in Ray's Compiled Graph. This flag is ignored if
    # VLLM_USE_RAY_COMPILED_DAG is not set.
    "VLLM_USE_RAY_COMPILED_DAG_OVERLAP_COMM":
    lambda: bool(int(os.getenv("VLLM_USE_RAY_COMPILED_DAG_OVERLAP_COMM", "0"))
                 ),

    # Use dedicated multiprocess context for workers.
    # Both spawn and fork work
    "VLLM_WORKER_MULTIPROC_METHOD":
    lambda: os.getenv("VLLM_WORKER_MULTIPROC_METHOD", "fork"),

    # Path to the cache for storing downloaded assets
    "VLLM_ASSETS_CACHE":
    lambda: os.path.expanduser(
        os.getenv(
            "VLLM_ASSETS_CACHE",
            os.path.join(get_default_cache_root(), "vllm", "assets"),
        )),

    # Timeout for fetching images when serving multimodal models
    # Default is 5 seconds
    "VLLM_IMAGE_FETCH_TIMEOUT":
    lambda: int(os.getenv("VLLM_IMAGE_FETCH_TIMEOUT", "5")),

    # Timeout for fetching videos when serving multimodal models
    # Default is 30 seconds
    "VLLM_VIDEO_FETCH_TIMEOUT":
    lambda: int(os.getenv("VLLM_VIDEO_FETCH_TIMEOUT", "30")),

    # Timeout for fetching audio when serving multimodal models
    # Default is 10 seconds
    "VLLM_AUDIO_FETCH_TIMEOUT":
    lambda: int(os.getenv("VLLM_AUDIO_FETCH_TIMEOUT", "10")),

    # Cache size (in GiB) for multimodal input cache
    # Default is 4 GiB
    "VLLM_MM_INPUT_CACHE_GIB":
    lambda: int(os.getenv("VLLM_MM_INPUT_CACHE_GIB", "4")),

    # Path to the XLA persistent cache directory.
    # Only used for XLA devices such as TPUs.
    "VLLM_XLA_CACHE_PATH":
    lambda: os.path.expanduser(
        os.getenv(
            "VLLM_XLA_CACHE_PATH",
            os.path.join(get_default_cache_root(), "vllm", "xla_cache"),
        )),

    # If set, assert on XLA recompilation after each execution step.
    "VLLM_XLA_CHECK_RECOMPILATION":
    lambda: bool(int(os.getenv("VLLM_XLA_CHECK_RECOMPILATION", "0"))),
    "VLLM_FUSED_MOE_CHUNK_SIZE":
    lambda: int(os.getenv("VLLM_FUSED_MOE_CHUNK_SIZE", "32768")),

    # If set, vllm will skip the deprecation warnings.
    "VLLM_NO_DEPRECATION_WARNING":
    lambda: bool(int(os.getenv("VLLM_NO_DEPRECATION_WARNING", "0"))),

    # If set, the OpenAI API server will stay alive even after the underlying
    # AsyncLLMEngine errors and stops serving requests
    "VLLM_KEEP_ALIVE_ON_ENGINE_DEATH":
    lambda: bool(os.getenv("VLLM_KEEP_ALIVE_ON_ENGINE_DEATH", 0)),

    # If the env var VLLM_ALLOW_LONG_MAX_MODEL_LEN is set, it allows
    # the user to specify a max sequence length greater than
    # the max length derived from the model's config.json.
    # To enable this, set VLLM_ALLOW_LONG_MAX_MODEL_LEN=1.
    "VLLM_ALLOW_LONG_MAX_MODEL_LEN":
    lambda:
    (os.environ.get("VLLM_ALLOW_LONG_MAX_MODEL_LEN", "0").strip().lower() in
     ("1", "true")),

    # If set, forces FP8 Marlin to be used for FP8 quantization regardless
    # of the hardware support for FP8 compute.
    "VLLM_TEST_FORCE_FP8_MARLIN":
    lambda:
    (os.environ.get("VLLM_TEST_FORCE_FP8_MARLIN", "0").strip().lower() in
     ("1", "true")),
    "VLLM_TEST_FORCE_LOAD_FORMAT":
    lambda: os.getenv("VLLM_TEST_FORCE_LOAD_FORMAT", "dummy"),

    # Time in ms for the zmq client to wait for a response from the backend
    # server for simple data operations
    "VLLM_RPC_TIMEOUT":
    lambda: int(os.getenv("VLLM_RPC_TIMEOUT", "10000")),

    # a list of plugin names to load, separated by commas.
    # if this is not set, it means all plugins will be loaded
    # if this is set to an empty string, no plugins will be loaded
    "VLLM_PLUGINS":
    lambda: None if "VLLM_PLUGINS" not in os.environ else os.environ[
        "VLLM_PLUGINS"].split(","),

    # Enables torch profiler if set. Path to the directory where torch profiler
    # traces are saved. Note that it must be an absolute path.
    "VLLM_TORCH_PROFILER_DIR":
    lambda: (None if os.getenv("VLLM_TORCH_PROFILER_DIR", None) is None else os
             .path.expanduser(os.getenv("VLLM_TORCH_PROFILER_DIR", "."))),

    # If set, vLLM will use Triton implementations of AWQ.
    "VLLM_USE_TRITON_AWQ":
    lambda: bool(int(os.getenv("VLLM_USE_TRITON_AWQ", "0"))),

    # If set, allow loading or unloading lora adapters in runtime,
    "VLLM_ALLOW_RUNTIME_LORA_UPDATING":
    lambda:
    (os.environ.get("VLLM_ALLOW_RUNTIME_LORA_UPDATING", "0").strip().lower() in
     ("1", "true")),

    # By default, vLLM will check the peer-to-peer capability itself,
    # in case of broken drivers. See https://github.com/vllm-project/vllm/blob/a9b15c606fea67a072416ea0ea115261a2756058/vllm/distributed/device_communicators/custom_all_reduce_utils.py#L101-L108 for details. # noqa
    # If this env var is set to 1, vLLM will skip the peer-to-peer check,
    # and trust the driver's peer-to-peer capability report.
    "VLLM_SKIP_P2P_CHECK":
    lambda: os.getenv("VLLM_SKIP_P2P_CHECK", "0") == "1",

    # List of quantization kernels that should be disabled, used for testing
    # and performance comparisons. Currently only affects MPLinearKernel
    # selection
    # (kernels: MacheteLinearKernel, MarlinLinearKernel, ExllamaLinearKernel)
    "VLLM_DISABLED_KERNELS":
    lambda: [] if "VLLM_DISABLED_KERNELS" not in os.environ else os.environ[
        "VLLM_DISABLED_KERNELS"].split(","),

    # If set, use the V1 code path.
    "VLLM_USE_V1":
    lambda: bool(int(os.getenv("VLLM_USE_V1", "1"))),

    # Disable aiter ops unless specifically enabled.
    # Acts as a parent switch to enable the rest of the other operations.
    "VLLM_ROCM_USE_AITER":
    lambda: (os.getenv("VLLM_ROCM_USE_AITER", "False").lower() in
             ("true", "1")),

    # use aiter linear op if aiter ops are enabled
    # The following list of related ops
    # - scaled_mm (per-tensor / rowwise)
    "VLLM_ROCM_USE_AITER_LINEAR":
    lambda: (os.getenv("VLLM_ROCM_USE_AITER_LINEAR", "True").lower() in
             ("true", "1")),

    # Whether to use aiter moe ops.
    # By default is enabled.
    "VLLM_ROCM_USE_AITER_MOE":
    lambda: (os.getenv("VLLM_ROCM_USE_AITER_MOE", "True").lower() in
             ("true", "1")),

    # Whether to use aiter block scaled moe kernel.
    # By default this is disabled.
    "VLLM_ROCM_USE_AITER_FP8_BLOCK_SCALED_MOE":
    lambda:
    (os.getenv("VLLM_ROCM_USE_AITER_FP8_BLOCK_SCALED_MOE", "false").lower() in
     ("true", "1")),

    # use aiter rms norm op if aiter ops are enabled.
    "VLLM_ROCM_USE_AITER_RMSNORM":
    lambda: (os.getenv("VLLM_ROCM_USE_AITER_RMSNORM", "True").lower() in
             ("true", "1")),

    # Pad the fp8 weights to 256 bytes for ROCm
    "VLLM_ROCM_FP8_PADDING":
    lambda: bool(int(os.getenv("VLLM_ROCM_FP8_PADDING", "1"))),

    # Pad the weights for the moe kernel
    "VLLM_ROCM_MOE_PADDING":
    lambda: bool(int(os.getenv("VLLM_ROCM_MOE_PADDING", "1"))),

    # custom paged attention kernel for MI3* cards
    "VLLM_ROCM_CUSTOM_PAGED_ATTN":
    lambda: (os.getenv("VLLM_ROCM_CUSTOM_PAGED_ATTN", "True").lower() in
             ("true", "1")),

    # Divisor for dynamic query scale factor calculation for FP8 KV Cache
    "Q_SCALE_CONSTANT":
    lambda: int(os.getenv("Q_SCALE_CONSTANT", "200")),
    # Divisor for dynamic key scale factor calculation for FP8 KV Cache
    "K_SCALE_CONSTANT":
    lambda: int(os.getenv("K_SCALE_CONSTANT", "200")),
    # Divisor for dynamic value scale factor calculation for FP8 KV Cache
    "V_SCALE_CONSTANT":
    lambda: int(os.getenv("V_SCALE_CONSTANT", "100")),

    # If set, enable multiprocessing in LLM for the V1 code path.
    "VLLM_ENABLE_V1_MULTIPROCESSING":
    lambda: bool(int(os.getenv("VLLM_ENABLE_V1_MULTIPROCESSING", "1"))),
    "VLLM_LOG_BATCHSIZE_INTERVAL":
    lambda: float(os.getenv("VLLM_LOG_BATCHSIZE_INTERVAL", "-1")),
    "VLLM_DISABLE_COMPILE_CACHE":
    lambda: bool(int(os.getenv("VLLM_DISABLE_COMPILE_CACHE", "0"))),

    # If set, vllm will run in development mode, which will enable
    # some additional endpoints for developing and debugging,
    # e.g. `/reset_prefix_cache`
    "VLLM_SERVER_DEV_MODE":
    lambda: bool(int(os.getenv("VLLM_SERVER_DEV_MODE", "0"))),

    # Controls the maximum number of requests to handle in a
    # single asyncio task when processing per-token outputs in the
    # V1 AsyncLLM interface. It is applicable when handling a high
    # concurrency of streaming requests.
    # Setting this too high can result in a higher variance of
    # inter-message latencies. Setting it too low can negatively impact
    # TTFT and overall throughput.
    "VLLM_V1_OUTPUT_PROC_CHUNK_SIZE":
    lambda: int(os.getenv("VLLM_V1_OUTPUT_PROC_CHUNK_SIZE", "128")),

    # If set, vLLM will disable the MLA attention optimizations.
    "VLLM_MLA_DISABLE":
    lambda: bool(int(os.getenv("VLLM_MLA_DISABLE", "0"))),

    # If set, vLLM will use the Triton implementation of moe_align_block_size,
    # i.e. moe_align_block_size_triton in fused_moe.py.
    "VLLM_ENABLE_MOE_ALIGN_BLOCK_SIZE_TRITON":
    lambda: bool(int(os.getenv("VLLM_ENABLE_MOE_ALIGN_BLOCK_SIZE_TRITON", "0"))
                 ),

    # Number of GPUs per worker in Ray, if it is set to be a fraction,
    # it allows ray to schedule multiple actors on a single GPU,
    # so that users can colocate other actors on the same GPUs as vLLM.
    "VLLM_RAY_PER_WORKER_GPUS":
    lambda: float(os.getenv("VLLM_RAY_PER_WORKER_GPUS", "1.0")),

    # Bundle indices for Ray, if it is set, it can control precisely
    # which indices are used for the Ray bundle, for every worker.
    # Format: comma-separated list of integers, e.g. "0,1,2,3"
    "VLLM_RAY_BUNDLE_INDICES":
    lambda: os.getenv("VLLM_RAY_BUNDLE_INDICES", ""),

    # In some system, find_loaded_library() may not work. So we allow users to
    # specify the path through environment variable VLLM_CUDART_SO_PATH.
    "VLLM_CUDART_SO_PATH":
    lambda: os.getenv("VLLM_CUDART_SO_PATH", None),

    # Contiguous cache fetching to avoid using costly gather operation on
    # Gaudi3. This is only applicable to HPU contiguous cache. If set to true,
    # contiguous cache fetch will be used.
    "VLLM_USE_HPU_CONTIGUOUS_CACHE_FETCH":
    lambda: os.environ.get("VLLM_CONTIGUOUS_PA", "true").lower() in
    ("1", "true"),

    # Rank of the process in the data parallel setting
    "VLLM_DP_RANK":
    lambda: int(os.getenv("VLLM_DP_RANK", "0")),

    # Rank of the process in the data parallel setting.
    # Defaults to VLLM_DP_RANK when not set.
    "VLLM_DP_RANK_LOCAL":
    lambda: int(
        os.getenv("VLLM_DP_RANK_LOCAL", sys.modules[__name__].VLLM_DP_RANK)),

    # World size of the data parallel setting
    "VLLM_DP_SIZE":
    lambda: int(os.getenv("VLLM_DP_SIZE", "1")),

    # IP address of the master node in the data parallel setting
    "VLLM_DP_MASTER_IP":
    lambda: os.getenv("VLLM_DP_MASTER_IP", "127.0.0.1"),

    # Port of the master node in the data parallel setting
    "VLLM_DP_MASTER_PORT":
    lambda: int(os.getenv("VLLM_DP_MASTER_PORT", "0")),

    # Whether to use S3 path for model loading in CI via RunAI Streamer
    "VLLM_CI_USE_S3":
    lambda: os.environ.get("VLLM_CI_USE_S3", "0") == "1",

    # Use model_redirect to redirect the model name to a local folder.
    "VLLM_MODEL_REDIRECT_PATH":
    lambda: os.environ.get("VLLM_MODEL_REDIRECT_PATH", None),

    # Whether to use atomicAdd reduce in gptq/awq marlin kernel.
    "VLLM_MARLIN_USE_ATOMIC_ADD":
    lambda: os.environ.get("VLLM_MARLIN_USE_ATOMIC_ADD", "0") == "1",

    # Whether to turn on the outlines cache for V0
    # This cache is unbounded and on disk, so it's not safe to use in
    # an environment with potentially malicious users.
    "VLLM_V0_USE_OUTLINES_CACHE":
    lambda: os.environ.get("VLLM_V0_USE_OUTLINES_CACHE", "0") == "1",

    # If set, disables TPU-specific optimization for top-k & top-p sampling
    "VLLM_TPU_DISABLE_TOPK_TOPP_OPTIMIZATION":
    lambda: bool(int(os.environ["VLLM_TPU_DISABLE_TOPK_TOPP_OPTIMIZATION"]))
    if "VLLM_TPU_DISABLE_TOPK_TOPP_OPTIMIZATION" in os.environ else None,

    # Gap between padding buckets for the forward pass. So we have
    # 8, we will run forward pass with [16, 24, 32, ...].
    "VLLM_TPU_BUCKET_PADDING_GAP":
    lambda: int(os.environ["VLLM_TPU_BUCKET_PADDING_GAP"])
    if "VLLM_TPU_BUCKET_PADDING_GAP" in os.environ else 0,

<<<<<<< HEAD
    # If set to false, we do not want to partially schedule a multimodal item.
    # This ensures that if a request has a mixed prompt
    # (like text tokens TTTT followed by image tokens IIIIIIIIII) where only
    # some image tokens can be scheduled (like TTTTIIIII, leaving IIIII),
    # it will be scheduled as TTTT in one step and IIIIIIIIII in the next.
    "VLLM_V1_MM_INPUT_CHUNKING":
    lambda: os.environ.get("VLLM_V1_MM_INPUT_CHUNKING", "1") == "1",
=======
    # Allow use of DeepGemm kernels for fused moe ops.
    "VLLM_USE_DEEP_GEMM":
    lambda: bool(int(os.getenv("VLLM_USE_DEEP_GEMM", "0"))),
>>>>>>> a43aa183
}

# end-env-vars-definition


def __getattr__(name: str):
    # lazy evaluation of environment variables
    if name in environment_variables:
        return environment_variables[name]()
    raise AttributeError(f"module {__name__!r} has no attribute {name!r}")


def __dir__():
    return list(environment_variables.keys())


def is_set(name: str):
    """Check if an environment variable is explicitly set."""
    if name in environment_variables:
        return name in os.environ
    raise AttributeError(f"module {__name__!r} has no attribute {name!r}")


def set_vllm_use_v1(use_v1: bool):
    if is_set("VLLM_USE_V1"):
        raise ValueError(
            "Should not call set_vllm_use_v1() if VLLM_USE_V1 is set "
            "explicitly by the user. Please raise this as a Github "
            "Issue and explicitly set VLLM_USE_V1=0 or 1.")
    os.environ["VLLM_USE_V1"] = "1" if use_v1 else "0"


def compute_hash() -> str:
    """
    WARNING: Whenever a new key is added to this environment
    variables, ensure that it is included in the factors list if
    it affects the computation graph. For example, different values
    of VLLM_PP_LAYER_PARTITION will generate different computation
    graphs, so it is included in the factors list. The env vars that 
    affect the choice of different kernels or attention backends should
    also be included in the factors list.
    """
    factors: list[Any] = []

    # summarize environment variables
    def factorize(name: str):
        if __getattr__(name):
            factors.append(__getattr__(name))
        else:
            factors.append("None")

    # The values of envs may affects the computation graph.
    # TODO(DefTruth): hash all environment variables?
    # for key in environment_variables:
    #     factorize(key)
    environment_variables_to_hash = [
        "VLLM_PP_LAYER_PARTITION",
        "VLLM_MLA_DISABLE",
        "VLLM_USE_TRITON_FLASH_ATTN",
        "VLLM_USE_TRITON_AWQ",
        "VLLM_DP_RANK",
        "VLLM_DP_SIZE",
    ]
    for key in environment_variables_to_hash:
        if key in environment_variables:
            factorize(key)

    hash_str = hashlib.md5(str(factors).encode()).hexdigest()

    return hash_str<|MERGE_RESOLUTION|>--- conflicted
+++ resolved
@@ -689,7 +689,10 @@
     lambda: int(os.environ["VLLM_TPU_BUCKET_PADDING_GAP"])
     if "VLLM_TPU_BUCKET_PADDING_GAP" in os.environ else 0,
 
-<<<<<<< HEAD
+    # Allow use of DeepGemm kernels for fused moe ops.
+    "VLLM_USE_DEEP_GEMM":
+    lambda: bool(int(os.getenv("VLLM_USE_DEEP_GEMM", "0"))),
+
     # If set to false, we do not want to partially schedule a multimodal item.
     # This ensures that if a request has a mixed prompt
     # (like text tokens TTTT followed by image tokens IIIIIIIIII) where only
@@ -697,11 +700,6 @@
     # it will be scheduled as TTTT in one step and IIIIIIIIII in the next.
     "VLLM_V1_MM_INPUT_CHUNKING":
     lambda: os.environ.get("VLLM_V1_MM_INPUT_CHUNKING", "1") == "1",
-=======
-    # Allow use of DeepGemm kernels for fused moe ops.
-    "VLLM_USE_DEEP_GEMM":
-    lambda: bool(int(os.getenv("VLLM_USE_DEEP_GEMM", "0"))),
->>>>>>> a43aa183
 }
 
 # end-env-vars-definition
