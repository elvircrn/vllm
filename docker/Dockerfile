--- conflicted
+++ resolved
@@ -257,13 +257,8 @@
 if [ "$TARGETPLATFORM" != "linux/arm64" ]; then \
     # uv pip install --system https://github.com/flashinfer-ai/flashinfer/releases/download/v0.2.4/flashinfer_python-0.2.4+cu124torch2.6-cp38-abi3-linux_x86_64.whl ; \
     # TESTING: install FlashInfer from source to test 2.7.0 final RC
-<<<<<<< HEAD
     FLASHINFER_ENABLE_AOT=1 TORCH_CUDA_ARCH_LIST='7.5 8.0 8.9 9.0 10.0+PTX' \
     uv pip install --system --no-build-isolation "git+https://github.com/flashinfer-ai/flashinfer@e00e8cedbfcb220f328fd36aa8f529f869b01e6b" ; \
-=======
-    FLASHINFER_ENABLE_AOT=1 TORCH_CUDA_ARCH_LIST='7.5 8.0 8.6 8.9 9.0+PTX' \
-    uv pip install --system --no-build-isolation "git+https://github.com/flashinfer-ai/flashinfer@v0.2.4" ; \
->>>>>>> 7fdfa015
 fi
 COPY examples examples
 COPY benchmarks benchmarks
