# SPDX-License-Identifier: Apache-2.0
# SPDX-FileCopyrightText: Copyright contributors to the vLLM project
import asyncio
import os

import openai  # use the official client for correctness check
import pytest
import pytest_asyncio
<<<<<<< HEAD
import regex as re
import requests
=======
>>>>>>> 63d92abb

from tests.utils import RemoteOpenAIServer
from tests.v1.test_utils import check_request_balancing

MODEL_NAME = "ibm-research/PowerMoE-3b"

DP_SIZE = os.getenv("DP_SIZE", "1")


@pytest.fixture(scope="module")
def default_server_args():
    return [
        # use half precision for speed and memory savings in CI environment
        "--dtype",
        "bfloat16",
        "--max-model-len",
        "2048",
        "--max-num-seqs",
        "128",
        "--enforce-eager",
        "--api-server-count",
        "4",
        "--data_parallel_size",
        DP_SIZE,
    ]


@pytest.fixture(scope="module")
def server(default_server_args):
    with RemoteOpenAIServer(MODEL_NAME, default_server_args) as remote_server:
        yield remote_server


@pytest_asyncio.fixture
async def client(server):
    async with server.get_async_client() as async_client:
        yield async_client


@pytest.mark.asyncio
@pytest.mark.parametrize(
    "model_name",
    [MODEL_NAME],
)
async def test_single_completion(client: openai.AsyncOpenAI,
                                 server: RemoteOpenAIServer,
                                 model_name: str) -> None:

    async def make_request():
        completion = await client.completions.create(
            model=model_name,
            prompt="Hello, my name is",
            max_tokens=10,
            temperature=1.0)

        assert completion.id is not None
        assert completion.choices is not None and len(completion.choices) == 1

        choice = completion.choices[0]
        # The exact number of tokens can vary slightly with temperature=1.0,
        # so we check for a reasonable minimum length.
        assert len(choice.text) >= 1
        # Finish reason might not always be 'length' if the model finishes early
        # or due to other reasons, especially with high temperature.
        # So, we'll accept 'length' or 'stop'.
        assert choice.finish_reason in ("length", "stop")

        # Token counts can also vary, so we check they are positive.
        assert completion.usage.completion_tokens > 0
        assert completion.usage.prompt_tokens > 0
        assert completion.usage.total_tokens > 0
        return completion

    # Test single request
    result = await make_request()
    assert result is not None

    await asyncio.sleep(0.5)

    # Send two bursts of requests
    num_requests = 100
    tasks = [make_request() for _ in range(num_requests)]
    results = await asyncio.gather(*tasks)
    assert len(results) == num_requests
    assert all(completion is not None for completion in results)

    await asyncio.sleep(0.5)

    tasks = [make_request() for _ in range(num_requests)]
    results = await asyncio.gather(*tasks)
    assert len(results) == num_requests
    assert all(completion is not None for completion in results)

    # Check request balancing via Prometheus metrics if DP_SIZE > 1
    check_request_balancing(server, int(DP_SIZE))


@pytest.mark.asyncio
@pytest.mark.parametrize(
    "model_name",
    [MODEL_NAME],
)
async def test_completion_streaming(client: openai.AsyncOpenAI,
                                    server: RemoteOpenAIServer,
                                    model_name: str) -> None:
    prompt = "What is an LLM?"

    async def make_streaming_request():
        # Perform a non-streaming request to get the expected full output
        single_completion = await client.completions.create(
            model=model_name,
            prompt=prompt,
            max_tokens=5,
            temperature=0.0,
        )
        single_output = single_completion.choices[0].text

        # Perform the streaming request
        stream = await client.completions.create(model=model_name,
                                                 prompt=prompt,
                                                 max_tokens=5,
                                                 temperature=0.0,
                                                 stream=True)
        chunks: list[str] = []
        finish_reason_count = 0
        last_chunk = None
        async for chunk in stream:
            chunks.append(chunk.choices[0].text)
            if chunk.choices[0].finish_reason is not None:
                finish_reason_count += 1
            last_chunk = chunk  # Keep track of the last chunk

        # finish reason should only return in the last block for OpenAI API
        assert finish_reason_count == 1, (
            "Finish reason should appear exactly once.")
        assert last_chunk is not None, (
            "Stream should have yielded at least one chunk.")
        assert last_chunk.choices[
            0].finish_reason == "length", "Finish reason should be 'length'."
        # Check that the combined text matches the non-streamed version.
        assert "".join(
            chunks
        ) == single_output, "Streamed output should match non-streamed output."
        return True  # Indicate success for this request

    # Test single request
    result = await make_streaming_request()
    assert result is not None

    await asyncio.sleep(0.5)

    # Send two bursts of requests
    num_requests = 100
    tasks = [make_streaming_request() for _ in range(num_requests)]
    results = await asyncio.gather(*tasks)

    assert len(
        results
    ) == num_requests, f"Expected {num_requests} results, got {len(results)}"
    assert all(results), "Not all streaming requests completed successfully."

    await asyncio.sleep(0.5)

    tasks = [make_streaming_request() for _ in range(num_requests)]
    results = await asyncio.gather(*tasks)

    assert len(
        results
    ) == num_requests, f"Expected {num_requests} results, got {len(results)}"
    assert all(results), "Not all streaming requests completed successfully."

    # Check request balancing via Prometheus metrics if DP_SIZE > 1
    check_request_balancing(server, int(DP_SIZE))<|MERGE_RESOLUTION|>--- conflicted
+++ resolved
@@ -6,11 +6,6 @@
 import openai  # use the official client for correctness check
 import pytest
 import pytest_asyncio
-<<<<<<< HEAD
-import regex as re
-import requests
-=======
->>>>>>> 63d92abb
 
 from tests.utils import RemoteOpenAIServer
 from tests.v1.test_utils import check_request_balancing
