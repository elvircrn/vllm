--- conflicted
+++ resolved
@@ -20,12 +20,8 @@
     FusedMoEModularKernel)
 from vllm.platforms import current_platform
 from vllm.utils import has_deep_ep, has_deep_gemm
-<<<<<<< HEAD
-from vllm.utils.deep_gemm import is_blackwell_deep_gemm_e8m0_used
-=======
-from vllm.utils.deep_gemm import (is_blackwell_deep_gemm_used,
+from vllm.utils.deep_gemm import (is_blackwell_deep_gemm_e8m0_used,
                                   is_deep_gemm_supported)
->>>>>>> d84b97a3
 
 from .parallel_utils import ProcessGroupInfo, parallel_launch
 from .utils import make_test_weights
