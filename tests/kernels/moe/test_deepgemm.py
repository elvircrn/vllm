# SPDX-License-Identifier: Apache-2.0
# SPDX-FileCopyrightText: Copyright contributors to the vLLM project
"""
Unit-test DeepGEMM FP8 kernels (no DeepEP).
Compare DeepGEMM path against the Triton fallback inside vLLM's fused_experts.
"""

import importlib
import math

import pytest
import torch

# vLLM fused-expert reference (Triton fallback + DeepGEMM option)
from vllm.model_executor.layers.fused_moe.fused_moe import fused_experts
from vllm.model_executor.layers.quantization.utils.fp8_utils import (
    per_token_group_quant_fp8)
<<<<<<< HEAD
from vllm.utils.deep_gemm import (calc_diff, is_deepgemm_available,
=======
from vllm.utils.deep_gemm import (calc_diff, is_deep_gemm_supported,
>>>>>>> 8026a335
                                  per_block_cast_to_fp8)

BLOCK_SIZE = [128, 128]

<<<<<<< HEAD
=======
requires_deep_gemm = pytest.mark.skipif(
    not is_deep_gemm_supported(),
    reason="Requires deep_gemm kernels",
)

>>>>>>> 8026a335

def make_block_quant_fp8_weights(
    e: int,
    n: int,
    k: int,
    block_size: list[int],
):
    """
    Generate (w1, w2) expert weights and their per-block scale tensors
    in FP8 block-quantized format.

      w1 shape: (E, 2N, K)
      w2 shape: (E, K, N)
    """
    dtype = torch.bfloat16
    fp8_max, fp8_min = torch.finfo(torch.float8_e4m3fn).max, torch.finfo(
        torch.float8_e4m3fn).min

    # bf16 reference weights
    w1_bf16 = torch.randn(e, 2 * n, k, device="cuda", dtype=dtype) / 10
    w2_bf16 = torch.randn(e, k, n, device="cuda", dtype=dtype) / 10
    w1_bf16.clamp_(fp8_min, fp8_max)
    w2_bf16.clamp_(fp8_min, fp8_max)

    block_n, block_k = block_size
    n_tiles_w1 = math.ceil((2 * n) / block_n)
    k_tiles_w1 = math.ceil(k / block_k)
    n_tiles_w2 = math.ceil(k / block_n)
    k_tiles_w2 = math.ceil(n / block_k)

    w1 = torch.empty_like(w1_bf16, dtype=torch.float8_e4m3fn)
    w2 = torch.empty_like(w2_bf16, dtype=torch.float8_e4m3fn)
    w1_s = torch.empty(e,
                       n_tiles_w1,
                       k_tiles_w1,
                       device="cuda",
                       dtype=torch.float32)
    w2_s = torch.empty(e,
                       n_tiles_w2,
                       k_tiles_w2,
                       device="cuda",
                       dtype=torch.float32)

    for i in range(e):
        w1[i], w1_s[i] = per_block_cast_to_fp8(w1_bf16[i],
                                               block_size=block_size,
                                               use_ue8m0=True)
        w2[i], w2_s[i] = per_block_cast_to_fp8(w2_bf16[i],
                                               block_size=block_size,
                                               use_ue8m0=True)

    return w1, w2, w1_s, w2_s


def run_single_case(m, n, k, topk, num_experts, block_size):
    """
    Run one (M,N,K) configuration on a single GPU and assert DeepGEMM ==
    Triton baseline within tolerance.
    """
    tokens_bf16 = torch.randn(
        m, k, device="cuda", dtype=torch.bfloat16).clamp_min_(-1).clamp_max_(1)
    _, a1_scale = per_token_group_quant_fp8(tokens_bf16, block_size[1])

    # expert weight tensors
    w1, w2, w1_s, w2_s = make_block_quant_fp8_weights(num_experts, n, k,
                                                      block_size)

    router_logits = torch.randn(m,
                                num_experts,
                                device="cuda",
                                dtype=torch.float32)
    topk_weights, topk_ids = torch.topk(router_logits, k=topk, dim=-1)
    topk_weights = torch.nn.functional.softmax(topk_weights, dim=-1)

    # triton reference
    out_triton = fused_experts(
        hidden_states=tokens_bf16,
        w1=w1,
        w2=w2,
        topk_weights=topk_weights,
        topk_ids=topk_ids,
        inplace=False,
        use_fp8_w8a8=True,
        w1_scale=w1_s,
        w2_scale=w2_s,
        a1_scale=a1_scale,
        block_shape=block_size,
        allow_deep_gemm=False,
    )

    # DeepGemm
    out_deepgemm = fused_experts(
        hidden_states=tokens_bf16,
        w1=w1,
        w2=w2,
        topk_weights=topk_weights,
        topk_ids=topk_ids,
        inplace=False,
        use_fp8_w8a8=True,
        w1_scale=w1_s,
        w2_scale=w2_s,
        a1_scale=a1_scale,
        block_shape=block_size,
        allow_deep_gemm=True,
    )
    diff = calc_diff(out_deepgemm, out_triton)
    assert diff < 0.001, f"Diff exceeded 1%: {diff}"


# Note: W1 has shape (E, 2N, K), so N = 512
# can trigger the deepgemm path.
MNKs = [
    (1024, 512, 128),
    (1024, 512, 512),
    (2048, 512, 512),
    (512, 1024, 1024),
    (512, 2048, 2048),
    (4096, 4096, 1024),
]

TOPKS = [2, 6]
NUM_EXPERTS = [32]


@pytest.mark.parametrize("mnk", MNKs)
@pytest.mark.parametrize("topk", TOPKS)
@pytest.mark.parametrize("num_experts", NUM_EXPERTS)
@pytest.mark.skipif(not is_deepgemm_available(),
                    reason="Requires deep_gemm kernels")
def test_deepgemm_vs_triton(mnk, topk, num_experts, monkeypatch):

    with monkeypatch.context() as m:
        m.setenv("VLLM_USE_DEEP_GEMM", "1")

        _fused_moe_mod = importlib.import_module(
            "vllm.model_executor.layers.fused_moe.fused_moe")

        call_counter = {"cnt": 0}

        orig_fn = _fused_moe_mod.deep_gemm_moe_fp8

        def _spy_deep_gemm_moe_fp8(*args, **kwargs):
            call_counter["cnt"] += 1
            return orig_fn(*args, **kwargs)

        monkeypatch.setattr(_fused_moe_mod, "deep_gemm_moe_fp8",
                            _spy_deep_gemm_moe_fp8)

        m, n, k = mnk

        if topk > num_experts:
            pytest.skip(f"topk={topk} > num_experts={num_experts}")

        run_single_case(
            m=m,
            n=n,
            k=k,
            topk=topk,
            num_experts=num_experts,
            block_size=BLOCK_SIZE,
        )

        # ensure that the DeepGEMM path was indeed taken.
        assert call_counter["cnt"] == 1, \
            f"DeepGEMM path was not executed during the test. " \
            f"Call counter: {call_counter['cnt']}"<|MERGE_RESOLUTION|>--- conflicted
+++ resolved
@@ -15,23 +15,11 @@
 from vllm.model_executor.layers.fused_moe.fused_moe import fused_experts
 from vllm.model_executor.layers.quantization.utils.fp8_utils import (
     per_token_group_quant_fp8)
-<<<<<<< HEAD
-from vllm.utils.deep_gemm import (calc_diff, is_deepgemm_available,
-=======
 from vllm.utils.deep_gemm import (calc_diff, is_deep_gemm_supported,
->>>>>>> 8026a335
                                   per_block_cast_to_fp8)
 
 BLOCK_SIZE = [128, 128]
 
-<<<<<<< HEAD
-=======
-requires_deep_gemm = pytest.mark.skipif(
-    not is_deep_gemm_supported(),
-    reason="Requires deep_gemm kernels",
-)
-
->>>>>>> 8026a335
 
 def make_block_quant_fp8_weights(
     e: int,
@@ -159,7 +147,7 @@
 @pytest.mark.parametrize("mnk", MNKs)
 @pytest.mark.parametrize("topk", TOPKS)
 @pytest.mark.parametrize("num_experts", NUM_EXPERTS)
-@pytest.mark.skipif(not is_deepgemm_available(),
+@pytest.mark.skipif(not is_deep_gemm_supported(),
                     reason="Requires deep_gemm kernels")
 def test_deepgemm_vs_triton(mnk, topk, num_experts, monkeypatch):
 
