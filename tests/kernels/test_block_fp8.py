--- conflicted
+++ resolved
@@ -9,16 +9,11 @@
 from vllm.config import VllmConfig, set_current_vllm_config
 from vllm.model_executor.layers.activation import SiluAndMul
 from vllm.model_executor.layers.fused_moe import fused_moe
-<<<<<<< HEAD
-from vllm.model_executor.layers.fused_moe.fused_moe import (
-    deep_gemm_moe_fp8, fused_topk, moe_align_block_size)
-=======
 from vllm.model_executor.layers.fused_moe.deep_gemm_moe import (
     _valid_deep_gemm_shape, deep_gemm_moe_fp8)
 from vllm.model_executor.layers.fused_moe.fused_moe import fused_topk
 from vllm.model_executor.layers.fused_moe.moe_align_block_size import (
     moe_align_block_size)
->>>>>>> fb033dc6
 from vllm.model_executor.layers.quantization.utils.fp8_utils import (
     per_token_group_quant_fp8, w8a8_block_fp8_matmul)
 from vllm.platforms import current_platform
@@ -289,7 +284,6 @@
 
     #print(f"{out.sum()=}")
     #print(f"{ref_out.sum()=}")
-<<<<<<< HEAD
 
     rel_diff = (torch.mean(
         torch.abs(out.to(torch.float32) - ref_out.to(torch.float32))) /
@@ -366,7 +360,7 @@
         return m[idx, ...]
 
 
-def test_moe_permute(a, a_s, topk_ids, num_groups, topk, block_m):
+def _moe_permute(a, a_s, topk_ids, num_groups, topk, block_m):
     M, K = a.shape
 
     sorted_token_ids, m_indices, num_pad = moe_align_block_size(
@@ -385,7 +379,7 @@
     return a, a_s, m_indices, inv_perm
 
 
-def test_moe_unpermute(out, inv_perm, topk, K, topk_weight):
+def _moe_unpermute(out, inv_perm, topk, K, topk_weight):
     M = topk_weight.shape[0]
     out = out[inv_perm, ...]
     tmp_out = out.view(-1, topk, K)
@@ -407,8 +401,8 @@
 
     a_q, a_s = per_token_group_quant_fp8(a, block_m)
 
-    a_q, a_s, m_indices, inv_perm = test_moe_permute(a_q, a_s, topk_ids,
-                                                     num_groups, topk, block_m)
+    a_q, a_s, m_indices, inv_perm = _moe_permute(a_q, a_s, topk_ids,
+                                                 num_groups, topk, block_m)
 
     inter_out = torch.zeros((a_q.shape[0], N * 2),
                             dtype=torch.bfloat16,
@@ -425,7 +419,7 @@
     deep_gemm.m_grouped_gemm_fp8_fp8_bf16_nt_contiguous(
         (act_out_q, act_out_s), (w2, w2_s), out, m_indices)
 
-    final_out = test_moe_unpermute(out, inv_perm, topk, K, topk_weight)
+    final_out = _moe_unpermute(out, inv_perm, topk, K, topk_weight)
 
     return final_out
 
@@ -441,13 +435,11 @@
     block_size = [block_m, block_m]
     dtype = torch.bfloat16
 
-    # only aligned sizes
-    if (N % block_m != 0 or K % block_m != 0 or topk > E):
-        pytest.skip(
-            f"Skipping test; bad size m={M}, n={N}, k={K}, topk={topk}, E={E}")
-
-    if (N <= 512):
-        pytest.skip("Skipping N <= 512 until performance issues solved.")
+    if topk > E:
+        pytest.skip(f"Skipping test: topk={topk} > E={E}")
+
+    if not _valid_deep_gemm_shape(M, N, K):
+        pytest.skip(f"Skipping test: invalid size m={M}, n={N}, k={K}")
 
     vllm_config = VllmConfig()
 
@@ -502,221 +494,9 @@
 
     #print(f"{out.sum()=}")
     #print(f"{ref_out.sum()=}")
-=======
->>>>>>> fb033dc6
 
     rel_diff = (torch.mean(
         torch.abs(out.to(torch.float32) - ref_out.to(torch.float32))) /
                 torch.mean(torch.abs(ref_out.to(torch.float32))))
-    assert rel_diff < 0.03
-
-
-def per_block_cast_to_fp8(
-        x: torch.Tensor,
-        block_size_n: int = 128) -> tuple[torch.Tensor, torch.Tensor]:
-    assert x.dim() == 2
-    m, n = x.shape
-    x_padded = torch.zeros(
-        (deep_gemm.ceil_div(m, 128) * 128,
-         deep_gemm.ceil_div(n, block_size_n) * block_size_n),
-        dtype=x.dtype,
-        device=x.device)
-    x_padded[:m, :n] = x
-    x_view = x_padded.view(-1, 128, x_padded.size(1) // 128, block_size_n)
-    x_amax = x_view.abs().float().amax(dim=(1, 3), keepdim=True).clamp(1e-4)
-    x_scaled = (x_view * (448.0 / x_amax)).to(torch.float8_e4m3fn)
-    x_scaled_sub = x_scaled.view_as(x_padded)[:m, :n].contiguous()
-    scales = (x_amax / 448.0).view(x_view.size(0), x_view.size(2))
-    return x_scaled_sub, scales
-
-
-@pytest.mark.parametrize(
-    "M,N,K,block_size,out_dtype,seed",
-    itertools.product(M, N, K, BLOCK_SIZE, OUT_DTYPES, SEEDS))
-@torch.inference_mode()
-def test_w8a8_block_fp8_deep_gemm_matmul(M, N, K, block_size, out_dtype, seed):
-    # only aligned sizes
-    if M % 4 != 0 or K % 128 != 0 or N % 64 != 0:
-        pytest.skip(f"Skipping test; invalid size {M}, {N}, {K}")
-
-    torch.manual_seed(seed)
-    fp8_info = torch.finfo(torch.float8_e4m3fn)
-    fp8_max = fp8_info.max
-
-    A_fp32 = (torch.rand(M, K, dtype=torch.float32) - 0.5) * 2 * fp8_max
-    B_fp32 = (torch.rand(N, K, dtype=torch.float32) - 0.5) * 2 * fp8_max
-
-    _, block_k = block_size[0], block_size[1]
-
-    A_fp8, As_fp8 = per_token_group_quant_fp8(A_fp32, block_k)
-    B_fp8, Bs_fp8 = per_block_cast_to_fp8(B_fp32)
-
-    As = As_fp8.to(torch.float32)
-    Bs = Bs_fp8.to(torch.float32)
-
-    ref_out = native_w8a8_block_fp8_matmul(A_fp8, B_fp8, As, Bs, block_size,
-                                           out_dtype)
-
-    # Transpose earlier so that the testing will not trigger transposing kernels
-    As_fp8 = deep_gemm.get_col_major_tma_aligned_tensor(As_fp8)
-
-    out = torch.zeros((M, N), device='cuda', dtype=out_dtype)
-
-    assert As_fp8.shape == (M, (K + 127) //
-                            128), f"{As_fp8.shape} != {(M, (K + 127) // 128)}"
-
-    deep_gemm.gemm_fp8_fp8_bf16_nt((A_fp8, As_fp8), (B_fp8, Bs_fp8), out)
-
-    rel_diff = (torch.mean(
-        torch.abs(out.to(torch.float32) - ref_out.to(torch.float32))) /
-                torch.mean(torch.abs(ref_out.to(torch.float32))))
-    assert rel_diff < 0.001
-
-
-def fp8_perm(m, idx):
-    if torch.is_floating_point(m) and torch.finfo(m.dtype).bits == 8:
-        return m.view(dtype=torch.uint8)[idx, ...].view(dtype=m.dtype)
-    else:
-        return m[idx, ...]
-
-
-def _moe_permute(a, a_s, topk_ids, num_groups, topk, block_m):
-    M, K = a.shape
-
-    sorted_token_ids, m_indices, num_pad = moe_align_block_size(
-        topk_ids, block_m, num_groups, None, pad_sorted_ids=True)
-
-    num_tokens = topk * M
-
-    sorted_token_ids = sorted_token_ids.clamp(max=num_tokens - 1)
-    m_indices = torch.repeat_interleave(m_indices, block_m, dim=0)
-    inv_perm = torch.argsort(sorted_token_ids)[:M * topk]
-
-    a = fp8_perm(a, sorted_token_ids // topk)
-    if a_s is not None:
-        a_s = a_s[sorted_token_ids // topk]
-
-    return a, a_s, m_indices, inv_perm
-
-
-def _moe_unpermute(out, inv_perm, topk, K, topk_weight):
-    M = topk_weight.shape[0]
-    out = out[inv_perm, ...]
-    tmp_out = out.view(-1, topk, K)
-    return (tmp_out * topk_weight.view(M, -1, 1).to(out.dtype)).sum(dim=1)
-
-
-def deep_gemm_w8a8_block_fp8_moe(M, K, a, w1, w2, w1_s, w2_s, score, topk,
-                                 block_shape):
-    """Fused moe with block-wise quantization using DeepGemm grouped gemm."""
-    num_groups = w1.shape[0]
-    M, K = a.shape
-    N = w2.shape[-1]
-
-    topk_weight, topk_ids = fused_topk(a, score.float(), topk, False)
-
-    block_m = deep_gemm.get_m_alignment_for_contiguous_layout()
-
-    _, block_k = block_shape[0], block_shape[1]
-
-    a_q, a_s = per_token_group_quant_fp8(a, block_m)
-
-    a_q, a_s, m_indices, inv_perm = _moe_permute(a_q, a_s, topk_ids,
-                                                 num_groups, topk, block_m)
-
-    inter_out = torch.zeros((a_q.shape[0], N * 2),
-                            dtype=torch.bfloat16,
-                            device=a.device)
-
-    deep_gemm.m_grouped_gemm_fp8_fp8_bf16_nt_contiguous((a_q, a_s), (w1, w1_s),
-                                                        inter_out, m_indices)
-
-    act_out = SiluAndMul().forward_native(inter_out)
-    act_out_q, act_out_s = per_token_group_quant_fp8(act_out, block_k)
-
-    out = torch.zeros(a_q.shape[0], K, dtype=torch.bfloat16, device=a.device)
-
-    deep_gemm.m_grouped_gemm_fp8_fp8_bf16_nt_contiguous(
-        (act_out_q, act_out_s), (w2, w2_s), out, m_indices)
-
-    final_out = _moe_unpermute(out, inv_perm, topk, K, topk_weight)
-
-    return final_out
-
-
-@pytest.mark.parametrize(
-    "M,N,K,E,topk,seed",
-    itertools.product(M_moe_dg, N_moe, K_moe, E, TOP_KS, SEEDS))
-@pytest.mark.skipif(not dg_available, reason="DeepGemm kernels not available.")
-@torch.inference_mode()
-def test_w8a8_block_fp8_deep_gemm_fused_moe(M, N, K, E, topk, seed):
-
-    block_m = deep_gemm.get_m_alignment_for_contiguous_layout()
-    block_size = [block_m, block_m]
-    dtype = torch.bfloat16
-
-    if topk > E:
-        pytest.skip(f"Skipping test: topk={topk} > E={E}")
-
-    if not _valid_deep_gemm_shape(M, N, K):
-        pytest.skip(f"Skipping test: invalid size m={M}, n={N}, k={K}")
-
-    vllm_config = VllmConfig()
-
-    torch.manual_seed(seed)
-    fp8_info = torch.finfo(torch.float8_e4m3fn)
-    fp8_max, fp8_min = fp8_info.max, fp8_info.min
-
-    a = torch.randn((M, K), dtype=dtype) / 10
-
-    w1_bf16 = ((torch.rand((E, 2 * N, K), dtype=torch.bfloat16) - 0.5) * 2 *
-               fp8_max).clamp(min=fp8_min, max=fp8_max)
-
-    w2_bf16 = ((torch.rand((E, K, N), dtype=torch.bfloat16) - 0.5) * 2 *
-               fp8_max).clamp(min=fp8_min, max=fp8_max)
-
-    score = torch.randn((M, E), dtype=dtype)
-
-    block_n, block_k = block_size[0], block_size[1]
-    n_tiles_w1 = ((2 * N) + block_n - 1) // block_n
-    k_tiles_w1 = (K + block_k - 1) // block_k
-    n_tiles_w2 = (K + block_n - 1) // block_n
-    k_tiles_w2 = (N + block_k - 1) // block_k
-
-    w1 = torch.empty_like(w1_bf16, dtype=torch.float8_e4m3fn)
-    w2 = torch.empty_like(w2_bf16, dtype=torch.float8_e4m3fn)
-
-    w1_s = torch.empty((E, n_tiles_w1, k_tiles_w1), dtype=torch.float32)
-    w2_s = torch.empty((E, n_tiles_w2, k_tiles_w2), dtype=torch.float32)
-
-    w1_s = deep_gemm.get_col_major_tma_aligned_tensor(w1_s).contiguous()
-    w2_s = deep_gemm.get_col_major_tma_aligned_tensor(w2_s).contiguous()
-
-    assert w1_s.shape == (E, (2 * N + 127) // 128, (K + 127) // 128)
-    assert (w2.shape[-2] + block_n - 1) // block_n == w2_s.shape[-2]
-
-    for i in range(E):
-        w1[i], w1_s[i] = per_block_cast_to_fp8(w1_bf16[i])
-        w2[i], w2_s[i] = per_block_cast_to_fp8(w2_bf16[i])
-
-    # Set the context to avoid lots of warning spam.
-    with set_current_vllm_config(vllm_config):
-        if M >= 128:
-            ref_out = deep_gemm_w8a8_block_fp8_moe(M, K, a, w1, w2, w1_s, w2_s,
-                                                   score, topk, block_size)
-        else:
-            ref_out = torch_w8a8_block_fp8_moe(a, w1, w2, w1_s, w2_s, score,
-                                               topk, block_size)
-
-        topk_weights, topk_ids = fused_topk(a, score.float(), topk, False)
-
-        out = deep_gemm_moe_fp8(a, w1, w2, w1_s, w2_s, topk_weights, topk_ids)
-
-    #print(f"{out.sum()=}")
-    #print(f"{ref_out.sum()=}")
-
-    rel_diff = (torch.mean(
-        torch.abs(out.to(torch.float32) - ref_out.to(torch.float32))) /
-                torch.mean(torch.abs(ref_out.to(torch.float32))))
 
     assert rel_diff < 0.03